/**
 * Licensed to the Apache Software Foundation (ASF) under one
 * or more contributor license agreements.  See the NOTICE file
 * distributed with this work for additional information
 * regarding copyright ownership.  The ASF licenses this file
 * to you under the Apache License, Version 2.0 (the
 * "License"); you may not use this file except in compliance
 * with the License.  You may obtain a copy of the License at
 *
 *     http://www.apache.org/licenses/LICENSE-2.0
 *
 * Unless required by applicable law or agreed to in writing, software
 * distributed under the License is distributed on an "AS IS" BASIS,
 * WITHOUT WARRANTIES OR CONDITIONS OF ANY KIND, either express or implied.
 * See the License for the specific language governing permissions and
 * limitations under the License.
 */

package org.apache.hadoop.yarn.server.resourcemanager.webapp;

import java.io.IOException;
import java.lang.reflect.UndeclaredThrowableException;
import java.nio.ByteBuffer;
import java.security.AccessControlException;
import java.security.Principal;
import java.security.PrivilegedExceptionAction;
import java.text.ParseException;
import java.util.ArrayList;
import java.util.Arrays;
import java.util.Collection;
import java.util.Collections;
import java.util.EnumSet;
import java.util.HashMap;
import java.util.HashSet;
import java.util.List;
import java.util.Map;
import java.util.Map.Entry;
import java.util.Set;
import java.util.concurrent.ConcurrentMap;

import javax.servlet.http.HttpServletRequest;
import javax.servlet.http.HttpServletResponse;
import javax.ws.rs.Consumes;
import javax.ws.rs.DELETE;
import javax.ws.rs.DefaultValue;
import javax.ws.rs.FormParam;
import javax.ws.rs.GET;
import javax.ws.rs.POST;
import javax.ws.rs.PUT;
import javax.ws.rs.Path;
import javax.ws.rs.PathParam;
import javax.ws.rs.Produces;
import javax.ws.rs.QueryParam;
import javax.ws.rs.core.Context;
import javax.ws.rs.core.HttpHeaders;
import javax.ws.rs.core.MediaType;
import javax.ws.rs.core.Response;
import javax.ws.rs.core.Response.Status;

import org.apache.commons.codec.binary.Base64;
import org.apache.commons.logging.Log;
import org.apache.commons.logging.LogFactory;
import org.apache.hadoop.conf.Configuration;
import org.apache.hadoop.fs.CommonConfigurationKeys;
import org.apache.hadoop.http.JettyUtils;
import org.apache.hadoop.io.DataOutputBuffer;
import org.apache.hadoop.io.Text;
import org.apache.hadoop.security.Credentials;
import org.apache.hadoop.security.UserGroupInformation;
import org.apache.hadoop.security.UserGroupInformation.AuthenticationMethod;
import org.apache.hadoop.security.authentication.server.KerberosAuthenticationHandler;
import org.apache.hadoop.security.authorize.AuthorizationException;
import org.apache.hadoop.security.token.SecretManager.InvalidToken;
import org.apache.hadoop.security.token.Token;
import org.apache.hadoop.security.token.TokenIdentifier;
import org.apache.hadoop.security.token.delegation.web.DelegationTokenAuthenticationHandler;
import org.apache.hadoop.util.StringUtils;
import org.apache.hadoop.yarn.api.protocolrecords.CancelDelegationTokenRequest;
import org.apache.hadoop.yarn.api.protocolrecords.CancelDelegationTokenResponse;
import org.apache.hadoop.yarn.api.protocolrecords.GetApplicationsRequest;
import org.apache.hadoop.yarn.api.protocolrecords.GetDelegationTokenRequest;
import org.apache.hadoop.yarn.api.protocolrecords.GetDelegationTokenResponse;
import org.apache.hadoop.yarn.api.protocolrecords.GetNewApplicationRequest;
import org.apache.hadoop.yarn.api.protocolrecords.GetNewApplicationResponse;
import org.apache.hadoop.yarn.api.protocolrecords.GetNewReservationRequest;
import org.apache.hadoop.yarn.api.protocolrecords.GetNewReservationResponse;
import org.apache.hadoop.yarn.api.protocolrecords.KillApplicationRequest;
import org.apache.hadoop.yarn.api.protocolrecords.KillApplicationResponse;
import org.apache.hadoop.yarn.api.protocolrecords.MoveApplicationAcrossQueuesRequest;
import org.apache.hadoop.yarn.api.protocolrecords.RenewDelegationTokenRequest;
import org.apache.hadoop.yarn.api.protocolrecords.RenewDelegationTokenResponse;
import org.apache.hadoop.yarn.api.protocolrecords.ReservationDeleteRequest;
import org.apache.hadoop.yarn.api.protocolrecords.ReservationListRequest;
import org.apache.hadoop.yarn.api.protocolrecords.ReservationListResponse;
import org.apache.hadoop.yarn.api.protocolrecords.ReservationSubmissionRequest;
import org.apache.hadoop.yarn.api.protocolrecords.ReservationSubmissionResponse;
import org.apache.hadoop.yarn.api.protocolrecords.ReservationUpdateRequest;
import org.apache.hadoop.yarn.api.protocolrecords.SubmitApplicationRequest;
import org.apache.hadoop.yarn.api.protocolrecords.SubmitApplicationResponse;
import org.apache.hadoop.yarn.api.protocolrecords.UpdateApplicationPriorityRequest;
import org.apache.hadoop.yarn.api.protocolrecords.UpdateApplicationTimeoutsRequest;
import org.apache.hadoop.yarn.api.records.ApplicationAccessType;
import org.apache.hadoop.yarn.api.records.ApplicationId;
import org.apache.hadoop.yarn.api.records.ApplicationReport;
import org.apache.hadoop.yarn.api.records.ApplicationSubmissionContext;
import org.apache.hadoop.yarn.api.records.ApplicationTimeoutType;
import org.apache.hadoop.yarn.api.records.ContainerLaunchContext;
import org.apache.hadoop.yarn.api.records.FinalApplicationStatus;
import org.apache.hadoop.yarn.api.records.LocalResource;
import org.apache.hadoop.yarn.api.records.LogAggregationContext;
import org.apache.hadoop.yarn.api.records.NodeId;
import org.apache.hadoop.yarn.api.records.NodeLabel;
import org.apache.hadoop.yarn.api.records.NodeState;
import org.apache.hadoop.yarn.api.records.Priority;
import org.apache.hadoop.yarn.api.records.QueueACL;
import org.apache.hadoop.yarn.api.records.ReservationDefinition;
import org.apache.hadoop.yarn.api.records.ReservationId;
import org.apache.hadoop.yarn.api.records.ReservationRequest;
import org.apache.hadoop.yarn.api.records.ReservationRequestInterpreter;
import org.apache.hadoop.yarn.api.records.ReservationRequests;
import org.apache.hadoop.yarn.api.records.Resource;
import org.apache.hadoop.yarn.api.records.URL;
import org.apache.hadoop.yarn.api.records.YarnApplicationState;
import org.apache.hadoop.yarn.conf.YarnConfiguration;
import org.apache.hadoop.yarn.exceptions.YarnException;
import org.apache.hadoop.yarn.exceptions.YarnRuntimeException;
import org.apache.hadoop.yarn.factories.RecordFactory;
import org.apache.hadoop.yarn.factory.providers.RecordFactoryProvider;
import org.apache.hadoop.yarn.security.client.RMDelegationTokenIdentifier;
import org.apache.hadoop.yarn.server.resourcemanager.RMAuditLogger;
import org.apache.hadoop.yarn.server.resourcemanager.RMAuditLogger.AuditConstants;
import org.apache.hadoop.yarn.server.resourcemanager.RMServerUtils;
import org.apache.hadoop.yarn.server.resourcemanager.ResourceManager;
import org.apache.hadoop.yarn.server.resourcemanager.nodelabels.NodeLabelsUtils;
import org.apache.hadoop.yarn.server.resourcemanager.rmapp.RMApp;
import org.apache.hadoop.yarn.server.resourcemanager.rmapp.attempt.RMAppAttempt;
import org.apache.hadoop.yarn.server.resourcemanager.rmnode.RMNode;
import org.apache.hadoop.yarn.server.resourcemanager.scheduler.AbstractYarnScheduler;
import org.apache.hadoop.yarn.server.resourcemanager.scheduler.activities.ActivitiesManager;
import org.apache.hadoop.yarn.server.resourcemanager.scheduler.ResourceScheduler;
import org.apache.hadoop.yarn.server.resourcemanager.scheduler.YarnScheduler;
import org.apache.hadoop.yarn.server.resourcemanager.scheduler.capacity.CSQueue;
import org.apache.hadoop.yarn.server.resourcemanager.scheduler.capacity.CapacityScheduler;
import org.apache.hadoop.yarn.server.resourcemanager.scheduler.common.fica.FiCaSchedulerNode;
import org.apache.hadoop.yarn.server.resourcemanager.scheduler.fair.FairScheduler;
import org.apache.hadoop.yarn.server.resourcemanager.scheduler.fifo.FifoScheduler;
import org.apache.hadoop.yarn.server.resourcemanager.webapp.dao.AppAttemptInfo;
import org.apache.hadoop.yarn.server.resourcemanager.webapp.dao.AppAttemptsInfo;
import org.apache.hadoop.yarn.server.resourcemanager.webapp.dao.AppInfo;
import org.apache.hadoop.yarn.server.resourcemanager.webapp.dao.AppPriority;
import org.apache.hadoop.yarn.server.resourcemanager.webapp.dao.AppQueue;
import org.apache.hadoop.yarn.server.resourcemanager.webapp.dao.AppState;
import org.apache.hadoop.yarn.server.resourcemanager.webapp.dao.ApplicationStatisticsInfo;
import org.apache.hadoop.yarn.server.resourcemanager.webapp.dao.ApplicationSubmissionContextInfo;
import org.apache.hadoop.yarn.server.resourcemanager.webapp.dao.AppsInfo;
import org.apache.hadoop.yarn.server.resourcemanager.webapp.dao.CapacitySchedulerInfo;
import org.apache.hadoop.yarn.server.resourcemanager.webapp.dao.ClusterInfo;
import org.apache.hadoop.yarn.server.resourcemanager.webapp.dao.ClusterMetricsInfo;
import org.apache.hadoop.yarn.server.resourcemanager.webapp.dao.CredentialsInfo;
import org.apache.hadoop.yarn.server.resourcemanager.webapp.dao.DelegationToken;
import org.apache.hadoop.yarn.server.resourcemanager.webapp.dao.FairSchedulerInfo;
import org.apache.hadoop.yarn.server.resourcemanager.webapp.dao.FifoSchedulerInfo;
import org.apache.hadoop.yarn.server.resourcemanager.webapp.dao.LabelsToNodesInfo;
import org.apache.hadoop.yarn.server.resourcemanager.webapp.dao.LocalResourceInfo;
import org.apache.hadoop.yarn.server.resourcemanager.webapp.dao.LogAggregationContextInfo;
import org.apache.hadoop.yarn.server.resourcemanager.webapp.dao.NewApplication;
import org.apache.hadoop.yarn.server.resourcemanager.webapp.dao.NewReservation;
import org.apache.hadoop.yarn.server.resourcemanager.webapp.dao.NodeInfo;
import org.apache.hadoop.yarn.server.resourcemanager.webapp.dao.NodeLabelInfo;
import org.apache.hadoop.yarn.server.resourcemanager.webapp.dao.NodeLabelsInfo;
import org.apache.hadoop.yarn.server.resourcemanager.webapp.dao.NodeToLabelsEntry;
import org.apache.hadoop.yarn.server.resourcemanager.webapp.dao.NodeToLabelsEntryList;
import org.apache.hadoop.yarn.server.resourcemanager.webapp.dao.NodeToLabelsInfo;
import org.apache.hadoop.yarn.server.resourcemanager.webapp.dao.NodesInfo;
import org.apache.hadoop.yarn.server.resourcemanager.webapp.dao.ReservationDefinitionInfo;
import org.apache.hadoop.yarn.server.resourcemanager.webapp.dao.ReservationDeleteRequestInfo;
import org.apache.hadoop.yarn.server.resourcemanager.webapp.dao.ReservationDeleteResponseInfo;
import org.apache.hadoop.yarn.server.resourcemanager.webapp.dao.ReservationListInfo;
import org.apache.hadoop.yarn.server.resourcemanager.webapp.dao.ReservationRequestInfo;
import org.apache.hadoop.yarn.server.resourcemanager.webapp.dao.ReservationRequestsInfo;
import org.apache.hadoop.yarn.server.resourcemanager.webapp.dao.ReservationSubmissionRequestInfo;
import org.apache.hadoop.yarn.server.resourcemanager.webapp.dao.ReservationUpdateRequestInfo;
import org.apache.hadoop.yarn.server.resourcemanager.webapp.dao.ReservationUpdateResponseInfo;
import org.apache.hadoop.yarn.server.resourcemanager.webapp.dao.ResourceInfo;
import org.apache.hadoop.yarn.server.resourcemanager.webapp.dao.SchedulerInfo;
import org.apache.hadoop.yarn.server.resourcemanager.webapp.dao.SchedulerTypeInfo;
import org.apache.hadoop.yarn.server.resourcemanager.webapp.dao.StatisticsItemInfo;
import org.apache.hadoop.yarn.server.resourcemanager.webapp.dao.*;
import org.apache.hadoop.yarn.server.security.ApplicationACLsManager;
import org.apache.hadoop.yarn.server.utils.BuilderUtils;
import org.apache.hadoop.yarn.server.webapp.WebServices;
import org.apache.hadoop.yarn.server.webapp.dao.ContainerInfo;
import org.apache.hadoop.yarn.server.webapp.dao.ContainersInfo;
import org.apache.hadoop.yarn.util.AdHocLogDumper;
import org.apache.hadoop.yarn.util.ConverterUtils;
import org.apache.hadoop.yarn.util.Times;
import org.apache.hadoop.yarn.webapp.BadRequestException;
import org.apache.hadoop.yarn.webapp.ForbiddenException;
import org.apache.hadoop.yarn.webapp.NotFoundException;
import org.apache.hadoop.yarn.webapp.util.WebAppUtils;

import com.google.common.annotations.VisibleForTesting;
import com.google.inject.Inject;
import com.google.inject.Singleton;

@Singleton
@Path(RMWSConsts.RM_WEB_SERVICE_PATH)
public class RMWebServices extends WebServices implements RMWebServiceProtocol {

  private static final Log LOG =
      LogFactory.getLog(RMWebServices.class.getName());

  private final ResourceManager rm;
  private static RecordFactory recordFactory =
      RecordFactoryProvider.getRecordFactory(null);
  private final Configuration conf;
  private @Context HttpServletResponse response;

  // -------Default values of QueryParams for RMWebServiceProtocol--------

  public static final String DEFAULT_QUEUE = "default";
  public static final String DEFAULT_RESERVATION_ID = "";
  public static final String DEFAULT_START_TIME = "0";
  public static final String DEFAULT_END_TIME = "-1";
  public static final String DEFAULT_INCLUDE_RESOURCE = "false";

  @VisibleForTesting
  boolean isCentralizedNodeLabelConfiguration = true;

  public final static String DELEGATION_TOKEN_HEADER =
      "Hadoop-YARN-RM-Delegation-Token";

  @Inject
  public RMWebServices(final ResourceManager rm, Configuration conf) {
    super(rm.getClientRMService());
    this.rm = rm;
    this.conf = conf;
    isCentralizedNodeLabelConfiguration =
        YarnConfiguration.isCentralizedNodeLabelConfiguration(conf);
  }

  RMWebServices(ResourceManager rm, Configuration conf,
      HttpServletResponse response) {
    this(rm, conf);
    this.response = response;
  }

  protected Boolean hasAccess(RMApp app, HttpServletRequest hsr) {
    // Check for the authorization.
    UserGroupInformation callerUGI = getCallerUserGroupInformation(hsr, true);
    List<String> forwardedAddresses = null;
    String forwardedFor = hsr.getHeader(RMWSConsts.FORWARDED_FOR);
    if (forwardedFor != null) {
      forwardedAddresses = Arrays.asList(forwardedFor.split(","));
    }
    if (callerUGI != null
        && !(this.rm.getApplicationACLsManager().checkAccess(callerUGI,
            ApplicationAccessType.VIEW_APP, app.getUser(),
            app.getApplicationId())
            || this.rm.getQueueACLsManager().checkAccess(callerUGI,
                QueueACL.ADMINISTER_QUEUE, app, hsr.getRemoteAddr(),
                forwardedAddresses))) {
      return false;
    }
    return true;
  }

  private void init() {
    // clear content type
    response.setContentType(null);
  }

  @GET
  @Produces({ MediaType.APPLICATION_JSON + "; " + JettyUtils.UTF_8,
      MediaType.APPLICATION_XML + "; " + JettyUtils.UTF_8 })
  @Override
  public ClusterInfo get() {
    return getClusterInfo();
  }

  @GET
  @Path(RMWSConsts.INFO)
  @Produces({ MediaType.APPLICATION_JSON + "; " + JettyUtils.UTF_8,
      MediaType.APPLICATION_XML + "; " + JettyUtils.UTF_8 })
  @Override
  public ClusterInfo getClusterInfo() {
    init();
    return new ClusterInfo(this.rm);
  }

  @GET
  @Path(RMWSConsts.METRICS)
  @Produces({ MediaType.APPLICATION_JSON + "; " + JettyUtils.UTF_8,
      MediaType.APPLICATION_XML + "; " + JettyUtils.UTF_8 })
  @Override
  public ClusterMetricsInfo getClusterMetricsInfo() {
    init();
    return new ClusterMetricsInfo(this.rm);
  }

  @GET
  @Path(RMWSConsts.SCHEDULER)
  @Produces({ MediaType.APPLICATION_JSON + "; " + JettyUtils.UTF_8,
      MediaType.APPLICATION_XML + "; " + JettyUtils.UTF_8 })
  @Override
  public SchedulerTypeInfo getSchedulerInfo() {
    init();
    ResourceScheduler rs = rm.getResourceScheduler();
    SchedulerInfo sinfo;
    if (rs instanceof CapacityScheduler) {
      CapacityScheduler cs = (CapacityScheduler) rs;
      CSQueue root = cs.getRootQueue();
      sinfo = new CapacitySchedulerInfo(root, cs);
    } else if (rs instanceof FairScheduler) {
      FairScheduler fs = (FairScheduler) rs;
      sinfo = new FairSchedulerInfo(fs);
    } else if (rs instanceof FifoScheduler) {
      sinfo = new FifoSchedulerInfo(this.rm);
    } else {
      throw new NotFoundException("Unknown scheduler configured");
    }
    return new SchedulerTypeInfo(sinfo);
  }

  @POST
  @Path(RMWSConsts.SCHEDULER_LOGS)
  @Produces({ MediaType.APPLICATION_JSON + "; " + JettyUtils.UTF_8,
      MediaType.APPLICATION_XML + "; " + JettyUtils.UTF_8 })
  @Override
  public String dumpSchedulerLogs(@FormParam(RMWSConsts.TIME) String time,
      @Context HttpServletRequest hsr) throws IOException {
    init();
    UserGroupInformation callerUGI = getCallerUserGroupInformation(hsr, true);
    ApplicationACLsManager aclsManager = rm.getApplicationACLsManager();
    if (aclsManager.areACLsEnabled()) {
      if (callerUGI == null || !aclsManager.isAdmin(callerUGI)) {
        String msg = "Only admins can carry out this operation.";
        throw new ForbiddenException(msg);
      }
    }
    ResourceScheduler rs = rm.getResourceScheduler();
    int period = Integer.parseInt(time);
    if (period <= 0) {
      throw new BadRequestException("Period must be greater than 0");
    }
    final String logHierarchy =
        "org.apache.hadoop.yarn.server.resourcemanager.scheduler";
    String logfile = "yarn-scheduler-debug.log";
    if (rs instanceof CapacityScheduler) {
      logfile = "yarn-capacity-scheduler-debug.log";
    } else if (rs instanceof FairScheduler) {
      logfile = "yarn-fair-scheduler-debug.log";
    }
    AdHocLogDumper dumper = new AdHocLogDumper(logHierarchy, logfile);
    // time period is sent to us in seconds
    dumper.dumpLogs("DEBUG", period * 1000);
    return "Capacity scheduler logs are being created.";
  }

  @GET
  @Path(RMWSConsts.NODES)
  @Produces({ MediaType.APPLICATION_JSON + "; " + JettyUtils.UTF_8,
      MediaType.APPLICATION_XML + "; " + JettyUtils.UTF_8 })
  @Override
  public NodesInfo getNodes(@QueryParam(RMWSConsts.STATES) String states) {
    init();
    ResourceScheduler sched = this.rm.getResourceScheduler();
    if (sched == null) {
      throw new NotFoundException("Null ResourceScheduler instance");
    }

    EnumSet<NodeState> acceptedStates;
    if (states == null) {
      acceptedStates = EnumSet.allOf(NodeState.class);
    } else {
      acceptedStates = EnumSet.noneOf(NodeState.class);
      for (String stateStr : states.split(",")) {
        acceptedStates
            .add(NodeState.valueOf(StringUtils.toUpperCase(stateStr)));
      }
    }

    Collection<RMNode> rmNodes =
        RMServerUtils.queryRMNodes(this.rm.getRMContext(), acceptedStates);
    NodesInfo nodesInfo = new NodesInfo();
    for (RMNode rmNode : rmNodes) {
      NodeInfo nodeInfo = new NodeInfo(rmNode, sched);
      if (EnumSet
          .of(NodeState.LOST, NodeState.DECOMMISSIONED, NodeState.REBOOTED)
          .contains(rmNode.getState())) {
        nodeInfo.setNodeHTTPAddress(RMWSConsts.EMPTY);
      }
      nodesInfo.add(nodeInfo);
    }

    return nodesInfo;
  }

  @GET
  @Path(RMWSConsts.NODES_NODEID)
  @Produces({ MediaType.APPLICATION_JSON + "; " + JettyUtils.UTF_8,
      MediaType.APPLICATION_XML + "; " + JettyUtils.UTF_8 })
  @Override
  public NodeInfo getNode(@PathParam(RMWSConsts.NODEID) String nodeId) {
    init();
    if (nodeId == null || nodeId.isEmpty()) {
      throw new NotFoundException("nodeId, " + nodeId + ", is empty or null");
    }
    ResourceScheduler sched = this.rm.getResourceScheduler();
    if (sched == null) {
      throw new NotFoundException("Null ResourceScheduler instance");
    }
    NodeId nid = NodeId.fromString(nodeId);
    RMNode ni = this.rm.getRMContext().getRMNodes().get(nid);
    boolean isInactive = false;
    if (ni == null) {
      ni = this.rm.getRMContext().getInactiveRMNodes().get(nid);
      if (ni == null) {
        throw new NotFoundException("nodeId, " + nodeId + ", is not found");
      }
      isInactive = true;
    }
    NodeInfo nodeInfo = new NodeInfo(ni, sched);
    if (isInactive) {
      nodeInfo.setNodeHTTPAddress(RMWSConsts.EMPTY);
    }
    return nodeInfo;
  }

  @GET
  @Path(RMWSConsts.APPS)
  @Produces({ MediaType.APPLICATION_JSON + "; " + JettyUtils.UTF_8,
      MediaType.APPLICATION_XML + "; " + JettyUtils.UTF_8 })
  @Override
  public AppsInfo getApps(@Context HttpServletRequest hsr,
      @QueryParam(RMWSConsts.STATE) String stateQuery,
      @QueryParam(RMWSConsts.STATES) Set<String> statesQuery,
      @QueryParam(RMWSConsts.FINAL_STATUS) String finalStatusQuery,
      @QueryParam(RMWSConsts.USER) String userQuery,
      @QueryParam(RMWSConsts.QUEUE) String queueQuery,
      @QueryParam(RMWSConsts.LIMIT) String count,
      @QueryParam(RMWSConsts.STARTED_TIME_BEGIN) String startedBegin,
      @QueryParam(RMWSConsts.STARTED_TIME_END) String startedEnd,
      @QueryParam(RMWSConsts.FINISHED_TIME_BEGIN) String finishBegin,
      @QueryParam(RMWSConsts.FINISHED_TIME_END) String finishEnd,
      @QueryParam(RMWSConsts.APPLICATION_TYPES) Set<String> applicationTypes,
<<<<<<< HEAD
      @QueryParam(RMWSConsts.APPLICATION_TAGS) Set<String> applicationTags) {
=======
      @QueryParam(RMWSConsts.APPLICATION_TAGS) Set<String> applicationTags,
      @QueryParam("deSelects") Set<String> unselectedFields) {
>>>>>>> 7576a688
    boolean checkCount = false;
    boolean checkStart = false;
    boolean checkEnd = false;
    boolean checkAppTypes = false;
    boolean checkAppStates = false;
    boolean checkAppTags = false;
    long countNum = 0;

    // set values suitable in case both of begin/end not specified
    long sBegin = 0;
    long sEnd = Long.MAX_VALUE;
    long fBegin = 0;
    long fEnd = Long.MAX_VALUE;

    init();
    if (count != null && !count.isEmpty()) {
      checkCount = true;
      countNum = Long.parseLong(count);
      if (countNum <= 0) {
        throw new BadRequestException("limit value must be greater then 0");
      }
    }

    if (startedBegin != null && !startedBegin.isEmpty()) {
      checkStart = true;
      sBegin = Long.parseLong(startedBegin);
      if (sBegin < 0) {
        throw new BadRequestException(
            "startedTimeBegin must be greater than 0");
      }
    }
    if (startedEnd != null && !startedEnd.isEmpty()) {
      checkStart = true;
      sEnd = Long.parseLong(startedEnd);
      if (sEnd < 0) {
        throw new BadRequestException("startedTimeEnd must be greater than 0");
      }
    }
    if (sBegin > sEnd) {
      throw new BadRequestException(
          "startedTimeEnd must be greater than startTimeBegin");
    }

    if (finishBegin != null && !finishBegin.isEmpty()) {
      checkEnd = true;
      fBegin = Long.parseLong(finishBegin);
      if (fBegin < 0) {
        throw new BadRequestException("finishTimeBegin must be greater than 0");
      }
    }
    if (finishEnd != null && !finishEnd.isEmpty()) {
      checkEnd = true;
      fEnd = Long.parseLong(finishEnd);
      if (fEnd < 0) {
        throw new BadRequestException("finishTimeEnd must be greater than 0");
      }
    }
    if (fBegin > fEnd) {
      throw new BadRequestException(
          "finishTimeEnd must be greater than finishTimeBegin");
    }

    Set<String> appTypes = parseQueries(applicationTypes, false);
    if (!appTypes.isEmpty()) {
      checkAppTypes = true;
    }

    Set<String> appTags = parseQueries(applicationTags, false);
    if (!appTags.isEmpty()) {
      checkAppTags = true;
    }

    // stateQuery is deprecated.
    if (stateQuery != null && !stateQuery.isEmpty()) {
      statesQuery.add(stateQuery);
    }
    Set<String> appStates = parseQueries(statesQuery, true);
    if (!appStates.isEmpty()) {
      checkAppStates = true;
    }

    GetApplicationsRequest request = GetApplicationsRequest.newInstance();

    if (checkStart) {
      request.setStartRange(sBegin, sEnd);
    }

    if (checkEnd) {
      request.setFinishRange(fBegin, fEnd);
    }

    if (checkCount) {
      request.setLimit(countNum);
    }

    if (checkAppTypes) {
      request.setApplicationTypes(appTypes);
    }

    if (checkAppTags) {
      request.setApplicationTags(appTags);
    }

    if (checkAppStates) {
      request.setApplicationStates(appStates);
    }

    if (queueQuery != null && !queueQuery.isEmpty()) {
      ResourceScheduler rs = rm.getResourceScheduler();
      if (rs instanceof CapacityScheduler) {
        CapacityScheduler cs = (CapacityScheduler) rs;
        // validate queue exists
        try {
          cs.getQueueInfo(queueQuery, false, false);
        } catch (IOException e) {
          throw new BadRequestException(e.getMessage());
        }
      }
      Set<String> queues = new HashSet<String>(1);
      queues.add(queueQuery);
      request.setQueues(queues);
    }

    if (userQuery != null && !userQuery.isEmpty()) {
      Set<String> users = new HashSet<String>(1);
      users.add(userQuery);
      request.setUsers(users);
    }

    List<ApplicationReport> appReports = null;
    try {
      appReports = rm.getClientRMService().getApplications(request, false)
          .getApplicationList();
    } catch (YarnException e) {
      LOG.error("Unable to retrieve apps from ClientRMService", e);
      throw new YarnRuntimeException(
          "Unable to retrieve apps from ClientRMService", e);
    }

    final ConcurrentMap<ApplicationId, RMApp> apps =
        rm.getRMContext().getRMApps();
    AppsInfo allApps = new AppsInfo();
    for (ApplicationReport report : appReports) {
      RMApp rmapp = apps.get(report.getApplicationId());
      if (rmapp == null) {
        continue;
      }

      if (finalStatusQuery != null && !finalStatusQuery.isEmpty()) {
        FinalApplicationStatus.valueOf(finalStatusQuery);
        if (!rmapp.getFinalApplicationStatus().toString()
            .equalsIgnoreCase(finalStatusQuery)) {
          continue;
        }
      }

<<<<<<< HEAD
      AppInfo app = new AppInfo(rm, rmapp, hasAccess(rmapp, hsr),
          WebAppUtils.getHttpSchemePrefix(conf));
=======
      DeSelectFields deSelectFields = new DeSelectFields();
      deSelectFields.initFields(unselectedFields);

      AppInfo app = new AppInfo(rm, rmapp, hasAccess(rmapp, hsr),
          WebAppUtils.getHttpSchemePrefix(conf), deSelectFields);
>>>>>>> 7576a688
      allApps.add(app);
    }
    return allApps;
  }

  @GET
  @Path(RMWSConsts.SCHEDULER_ACTIVITIES)
  @Produces({ MediaType.APPLICATION_JSON + "; " + JettyUtils.UTF_8,
      MediaType.APPLICATION_XML + "; " + JettyUtils.UTF_8 })
  @Override
  public ActivitiesInfo getActivities(@Context HttpServletRequest hsr,
      @QueryParam(RMWSConsts.NODEID) String nodeId) {
    YarnScheduler scheduler = rm.getRMContext().getScheduler();

    if (scheduler instanceof AbstractYarnScheduler) {
      String errMessage = "";

      AbstractYarnScheduler abstractYarnScheduler =
          (AbstractYarnScheduler) scheduler;

      ActivitiesManager activitiesManager =
          abstractYarnScheduler.getActivitiesManager();
      if (null == activitiesManager) {
        errMessage = "Not Capacity Scheduler";
        return new ActivitiesInfo(errMessage, nodeId);
      }

      List<FiCaSchedulerNode> nodeList =
          abstractYarnScheduler.getNodeTracker().getAllNodes();

      boolean illegalInput = false;

      if (nodeList.size() == 0) {
        illegalInput = true;
        errMessage = "No node manager running in the cluster";
      } else {
        if (nodeId != null) {
          String hostName = nodeId;
          String portName = "";
          if (nodeId.contains(":")) {
            int index = nodeId.indexOf(":");
            hostName = nodeId.substring(0, index);
            portName = nodeId.substring(index + 1);
          }

          boolean correctNodeId = false;
          for (FiCaSchedulerNode node : nodeList) {
            if ((portName.equals("")
                && node.getRMNode().getHostName().equals(hostName))
                || (!portName.equals("")
                    && node.getRMNode().getHostName().equals(hostName)
                    && String.valueOf(node.getRMNode().getCommandPort())
                        .equals(portName))) {
              correctNodeId = true;
              nodeId = node.getNodeID().toString();
              break;
            }
          }
          if (!correctNodeId) {
            illegalInput = true;
            errMessage = "Cannot find node manager with given node id";
          }
        }
      }

      if (!illegalInput) {
        activitiesManager.recordNextNodeUpdateActivities(nodeId);
        return activitiesManager.getActivitiesInfo(nodeId);
      }

      // Return a activities info with error message
      return new ActivitiesInfo(errMessage, nodeId);
    }

    return null;
  }

  @GET
  @Path(RMWSConsts.SCHEDULER_APP_ACTIVITIES)
  @Produces({ MediaType.APPLICATION_JSON + "; " + JettyUtils.UTF_8,
      MediaType.APPLICATION_XML + "; " + JettyUtils.UTF_8 })
  @Override
  public AppActivitiesInfo getAppActivities(@Context HttpServletRequest hsr,
      @QueryParam(RMWSConsts.APP_ID) String appId,
      @QueryParam(RMWSConsts.MAX_TIME) String time) {
    YarnScheduler scheduler = rm.getRMContext().getScheduler();

    if (scheduler instanceof AbstractYarnScheduler) {
      AbstractYarnScheduler abstractYarnScheduler =
          (AbstractYarnScheduler) scheduler;

      ActivitiesManager activitiesManager =
          abstractYarnScheduler.getActivitiesManager();
      if (null == activitiesManager) {
        String errMessage = "Not Capacity Scheduler";
        return new AppActivitiesInfo(errMessage, appId);
      }

      if (appId == null) {
        String errMessage = "Must provide an application Id";
        return new AppActivitiesInfo(errMessage, null);
      }

      double maxTime = 3.0;

      if (time != null) {
        if (time.contains(".")) {
          maxTime = Double.parseDouble(time);
        } else {
          maxTime = Double.parseDouble(time + ".0");
        }
      }

      ApplicationId applicationId;
      try {
        applicationId = ApplicationId.fromString(appId);
        activitiesManager.turnOnAppActivitiesRecording(applicationId, maxTime);
        AppActivitiesInfo appActivitiesInfo =
            activitiesManager.getAppActivitiesInfo(applicationId);

        return appActivitiesInfo;
      } catch (Exception e) {
        String errMessage = "Cannot find application with given appId";
        return new AppActivitiesInfo(errMessage, appId);
      }

    }
    return null;
  }

  @GET
  @Path(RMWSConsts.APP_STATISTICS)
  @Produces({ MediaType.APPLICATION_JSON + "; " + JettyUtils.UTF_8,
      MediaType.APPLICATION_XML + "; " + JettyUtils.UTF_8 })
  @Override
  public ApplicationStatisticsInfo getAppStatistics(
      @Context HttpServletRequest hsr,
      @QueryParam(RMWSConsts.STATES) Set<String> stateQueries,
      @QueryParam(RMWSConsts.APPLICATION_TYPES) Set<String> typeQueries) {
    init();

    // parse the params and build the scoreboard
    // converting state/type name to lowercase
    Set<String> states = parseQueries(stateQueries, true);
    Set<String> types = parseQueries(typeQueries, false);
    // if no types, counts the applications of any types
    if (types.size() == 0) {
      types.add(RMWSConsts.ANY);
    } else if (types.size() != 1) {
      throw new BadRequestException("# of applicationTypes = " + types.size()
          + ", we temporarily support at most one applicationType");
    }
    // if no states, returns the counts of all RMAppStates
    if (states.size() == 0) {
      for (YarnApplicationState state : YarnApplicationState.values()) {
        states.add(StringUtils.toLowerCase(state.toString()));
      }
    }
    // in case we extend to multiple applicationTypes in the future
    Map<YarnApplicationState, Map<String, Long>> scoreboard =
        buildScoreboard(states, types);

    // go through the apps in RM to count the numbers, ignoring the case of
    // the state/type name
    ConcurrentMap<ApplicationId, RMApp> apps = rm.getRMContext().getRMApps();
    for (RMApp rmapp : apps.values()) {
      YarnApplicationState state = rmapp.createApplicationState();
      String type = StringUtils.toLowerCase(rmapp.getApplicationType().trim());
      if (states.contains(StringUtils.toLowerCase(state.toString()))) {
        if (types.contains(RMWSConsts.ANY)) {
          countApp(scoreboard, state, RMWSConsts.ANY);
        } else if (types.contains(type)) {
          countApp(scoreboard, state, type);
        }
      }
    }

    // fill the response object
    ApplicationStatisticsInfo appStatInfo = new ApplicationStatisticsInfo();
    for (Map.Entry<YarnApplicationState, Map<String, Long>> partScoreboard : scoreboard
        .entrySet()) {
      for (Map.Entry<String, Long> statEntry : partScoreboard.getValue()
          .entrySet()) {
        StatisticsItemInfo statItem = new StatisticsItemInfo(
            partScoreboard.getKey(), statEntry.getKey(), statEntry.getValue());
        appStatInfo.add(statItem);
      }
    }
    return appStatInfo;
  }

  private static Map<YarnApplicationState, Map<String, Long>> buildScoreboard(
      Set<String> states, Set<String> types) {
    Map<YarnApplicationState, Map<String, Long>> scoreboard =
        new HashMap<YarnApplicationState, Map<String, Long>>();
    // default states will result in enumerating all YarnApplicationStates
    assert !states.isEmpty();
    for (String state : states) {
      Map<String, Long> partScoreboard = new HashMap<String, Long>();
      scoreboard.put(
          YarnApplicationState.valueOf(StringUtils.toUpperCase(state)),
          partScoreboard);
      // types is verified no to be empty
      for (String type : types) {
        partScoreboard.put(type, 0L);
      }
    }
    return scoreboard;
  }

  private static void countApp(
      Map<YarnApplicationState, Map<String, Long>> scoreboard,
      YarnApplicationState state, String type) {
    Map<String, Long> partScoreboard = scoreboard.get(state);
    Long count = partScoreboard.get(type);
    partScoreboard.put(type, count + 1L);
  }

  @GET
  @Path(RMWSConsts.APPS_APPID)
  @Produces({ MediaType.APPLICATION_JSON + "; " + JettyUtils.UTF_8,
      MediaType.APPLICATION_XML + "; " + JettyUtils.UTF_8 })
  @Override
  public AppInfo getApp(@Context HttpServletRequest hsr,
<<<<<<< HEAD
      @PathParam(RMWSConsts.APPID) String appId) {
=======
      @PathParam(RMWSConsts.APPID) String appId,
      @QueryParam("deSelects") Set<String> unselectedFields) {
>>>>>>> 7576a688
    init();
    ApplicationId id = WebAppUtils.parseApplicationId(recordFactory, appId);
    RMApp app = rm.getRMContext().getRMApps().get(id);
    if (app == null) {
      throw new NotFoundException("app with id: " + appId + " not found");
    }

    DeSelectFields deSelectFields = new DeSelectFields();
    deSelectFields.initFields(unselectedFields);

    return new AppInfo(rm, app, hasAccess(app, hsr), hsr.getScheme() + "://",
        deSelectFields);
  }

  @GET
  @Path(RMWSConsts.APPS_APPID_APPATTEMPTS)
  @Produces({ MediaType.APPLICATION_JSON + "; " + JettyUtils.UTF_8,
      MediaType.APPLICATION_XML + "; " + JettyUtils.UTF_8 })
  @Override
  public AppAttemptsInfo getAppAttempts(@Context HttpServletRequest hsr,
      @PathParam(RMWSConsts.APPID) String appId) {

    init();
    ApplicationId id = WebAppUtils.parseApplicationId(recordFactory, appId);
    RMApp app = rm.getRMContext().getRMApps().get(id);
    if (app == null) {
      throw new NotFoundException("app with id: " + appId + " not found");
    }

    AppAttemptsInfo appAttemptsInfo = new AppAttemptsInfo();
    for (RMAppAttempt attempt : app.getAppAttempts().values()) {
      AppAttemptInfo attemptInfo = new AppAttemptInfo(rm, attempt,
          app.getUser(), hsr.getScheme() + "://");
      appAttemptsInfo.add(attemptInfo);
    }

    return appAttemptsInfo;
  }

  @GET
  @Path(RMWSConsts.APPS_APPID_APPATTEMPTS_APPATTEMPTID)
  @Produces({ MediaType.APPLICATION_JSON + "; " + JettyUtils.UTF_8,
      MediaType.APPLICATION_XML + "; " + JettyUtils.UTF_8 })
  @Override
  public org.apache.hadoop.yarn.server.webapp.dao.AppAttemptInfo getAppAttempt(
      @Context HttpServletRequest req, @Context HttpServletResponse res,
      @PathParam(RMWSConsts.APPID) String appId,
      @PathParam(RMWSConsts.APPATTEMPTID) String appAttemptId) {
    init(res);
    return super.getAppAttempt(req, res, appId, appAttemptId);
  }

  @GET
  @Path(RMWSConsts.APPS_APPID_APPATTEMPTS_APPATTEMPTID_CONTAINERS)
  @Produces({ MediaType.APPLICATION_JSON + "; " + JettyUtils.UTF_8,
      MediaType.APPLICATION_XML + "; " + JettyUtils.UTF_8 })
  @Override
  public ContainersInfo getContainers(@Context HttpServletRequest req,
      @Context HttpServletResponse res,
      @PathParam(RMWSConsts.APPID) String appId,
      @PathParam(RMWSConsts.APPATTEMPTID) String appAttemptId) {
    init(res);
    return super.getContainers(req, res, appId, appAttemptId);
  }

  @GET
  @Path("/apps/{appid}/appattempts/{appattemptid}/containers/{containerid}")
  @Produces({ MediaType.APPLICATION_JSON + "; " + JettyUtils.UTF_8,
      MediaType.APPLICATION_XML + "; " + JettyUtils.UTF_8 })
  @Override
  public ContainerInfo getContainer(@Context HttpServletRequest req,
      @Context HttpServletResponse res,
      @PathParam(RMWSConsts.APPID) String appId,
      @PathParam(RMWSConsts.APPATTEMPTID) String appAttemptId,
      @PathParam("containerid") String containerId) {
    init(res);
    return super.getContainer(req, res, appId, appAttemptId, containerId);
  }

  @GET
  @Path("/apps/{appid}/state")
  @Produces({ MediaType.APPLICATION_JSON + "; " + JettyUtils.UTF_8,
      MediaType.APPLICATION_XML + "; " + JettyUtils.UTF_8 })
  @Override
  public AppState getAppState(@Context HttpServletRequest hsr,
      @PathParam(RMWSConsts.APPID) String appId) throws AuthorizationException {
    init();
    UserGroupInformation callerUGI = getCallerUserGroupInformation(hsr, true);
    String userName = "";
    if (callerUGI != null) {
      userName = callerUGI.getUserName();
    }
    RMApp app = null;
    try {
      app = getRMAppForAppId(appId);
    } catch (NotFoundException e) {
      RMAuditLogger.logFailure(userName, AuditConstants.GET_APP_STATE,
          "UNKNOWN", "RMWebService",
          "Trying to get state of an absent application " + appId);
      throw e;
    }

    AppState ret = new AppState();
    ret.setState(app.getState().toString());

    return ret;
  }

  // can't return POJO because we can't control the status code
  // it's always set to 200 when we need to allow it to be set
  // to 202

  @PUT
  @Path(RMWSConsts.APPS_APPID_STATE)
  @Produces({ MediaType.APPLICATION_JSON + "; " + JettyUtils.UTF_8,
      MediaType.APPLICATION_XML + "; " + JettyUtils.UTF_8 })
  @Consumes({ MediaType.APPLICATION_JSON, MediaType.APPLICATION_XML })
  @Override
  public Response updateAppState(AppState targetState,
      @Context HttpServletRequest hsr,
      @PathParam(RMWSConsts.APPID) String appId) throws AuthorizationException,
      YarnException, InterruptedException, IOException {

    init();
    UserGroupInformation callerUGI = getCallerUserGroupInformation(hsr, true);
    if (callerUGI == null) {
      String msg = "Unable to obtain user name, user not authenticated";
      throw new AuthorizationException(msg);
    }

    if (UserGroupInformation.isSecurityEnabled() && isStaticUser(callerUGI)) {
      String msg = "The default static user cannot carry out this operation.";
      return Response.status(Status.FORBIDDEN).entity(msg).build();
    }

    String userName = callerUGI.getUserName();
    RMApp app = null;
    try {
      app = getRMAppForAppId(appId);
    } catch (NotFoundException e) {
      RMAuditLogger.logFailure(userName, AuditConstants.KILL_APP_REQUEST,
          "UNKNOWN", "RMWebService",
          "Trying to kill an absent application " + appId);
      throw e;
    }

    if (!app.getState().toString().equals(targetState.getState())) {
      // user is attempting to change state. right we only
      // allow users to kill the app

      if (targetState.getState()
          .equals(YarnApplicationState.KILLED.toString())) {
        return killApp(app, callerUGI, hsr, targetState.getDiagnostics());
      }
      throw new BadRequestException(
          "Only '" + YarnApplicationState.KILLED.toString()
              + "' is allowed as a target state.");
    }

    AppState ret = new AppState();
    ret.setState(app.getState().toString());

    return Response.status(Status.OK).entity(ret).build();
  }

  @GET
  @Path(RMWSConsts.GET_NODE_TO_LABELS)
  @Produces({ MediaType.APPLICATION_JSON + "; " + JettyUtils.UTF_8,
      MediaType.APPLICATION_XML + "; " + JettyUtils.UTF_8 })
  @Override
  public NodeToLabelsInfo getNodeToLabels(@Context HttpServletRequest hsr)
      throws IOException {
    init();

    NodeToLabelsInfo ntl = new NodeToLabelsInfo();
    HashMap<String, NodeLabelsInfo> ntlMap = ntl.getNodeToLabels();
    Map<NodeId, Set<NodeLabel>> nodeIdToLabels =
        rm.getRMContext().getNodeLabelManager().getNodeLabelsInfo();

    for (Map.Entry<NodeId, Set<NodeLabel>> nitle : nodeIdToLabels.entrySet()) {
      List<NodeLabel> labels = new ArrayList<NodeLabel>(nitle.getValue());
      ntlMap.put(nitle.getKey().toString(), new NodeLabelsInfo(labels));
    }

    return ntl;
  }

  @GET
  @Path(RMWSConsts.LABEL_MAPPINGS)
  @Produces({ MediaType.APPLICATION_JSON + "; " + JettyUtils.UTF_8,
      MediaType.APPLICATION_XML + "; " + JettyUtils.UTF_8 })
  @Override
  public LabelsToNodesInfo getLabelsToNodes(
      @QueryParam(RMWSConsts.LABELS) Set<String> labels) throws IOException {
    init();

    LabelsToNodesInfo lts = new LabelsToNodesInfo();
    Map<NodeLabelInfo, NodeIDsInfo> ltsMap = lts.getLabelsToNodes();
    Map<NodeLabel, Set<NodeId>> labelsToNodeId = null;
    if (labels == null || labels.size() == 0) {
      labelsToNodeId =
          rm.getRMContext().getNodeLabelManager().getLabelsInfoToNodes();
    } else {
      labelsToNodeId =
          rm.getRMContext().getNodeLabelManager().getLabelsInfoToNodes(labels);
    }

    for (Entry<NodeLabel, Set<NodeId>> entry : labelsToNodeId.entrySet()) {
      List<String> nodeIdStrList = new ArrayList<String>();
      for (NodeId nodeId : entry.getValue()) {
        nodeIdStrList.add(nodeId.toString());
      }
      ltsMap.put(new NodeLabelInfo(entry.getKey()),
          new NodeIDsInfo(nodeIdStrList));
    }
    return lts;
  }

  @POST
  @Path(RMWSConsts.REPLACE_NODE_TO_LABELS)
  @Produces({ MediaType.APPLICATION_JSON + "; " + JettyUtils.UTF_8,
      MediaType.APPLICATION_XML + "; " + JettyUtils.UTF_8 })
  @Override
  public Response replaceLabelsOnNodes(
      final NodeToLabelsEntryList newNodeToLabels,
      @Context HttpServletRequest hsr) throws IOException {
    Map<NodeId, Set<String>> nodeIdToLabels =
        new HashMap<NodeId, Set<String>>();

    for (NodeToLabelsEntry nitle : newNodeToLabels.getNodeToLabels()) {
      nodeIdToLabels.put(
          ConverterUtils.toNodeIdWithDefaultPort(nitle.getNodeId()),
          new HashSet<String>(nitle.getNodeLabels()));
    }

    return replaceLabelsOnNode(nodeIdToLabels, hsr, "/replace-node-to-labels");
  }

  @POST
  @Path(RMWSConsts.NODES_NODEID_REPLACE_LABELS)
  @Produces({ MediaType.APPLICATION_JSON + "; " + JettyUtils.UTF_8,
      MediaType.APPLICATION_XML + "; " + JettyUtils.UTF_8 })
  @Override
  public Response replaceLabelsOnNode(
      @QueryParam("labels") Set<String> newNodeLabelsName,
      @Context HttpServletRequest hsr, @PathParam("nodeId") String nodeId)
      throws Exception {
    NodeId nid = ConverterUtils.toNodeIdWithDefaultPort(nodeId);
    Map<NodeId, Set<String>> newLabelsForNode =
        new HashMap<NodeId, Set<String>>();
    newLabelsForNode.put(nid, new HashSet<String>(newNodeLabelsName));

    return replaceLabelsOnNode(newLabelsForNode, hsr,
        "/nodes/nodeid/replace-labels");
  }

  private Response replaceLabelsOnNode(
      Map<NodeId, Set<String>> newLabelsForNode, HttpServletRequest hsr,
      String operation) throws IOException {
    init();

    NodeLabelsUtils.verifyCentralizedNodeLabelConfEnabled("replaceLabelsOnNode",
        isCentralizedNodeLabelConfiguration);

    UserGroupInformation callerUGI = getCallerUserGroupInformation(hsr, true);
    if (callerUGI == null) {
      String msg = "Unable to obtain user name, user not authenticated for"
          + " post to ..." + operation;
      throw new AuthorizationException(msg);
    }

    if (!rm.getRMContext().getNodeLabelManager().checkAccess(callerUGI)) {
      String msg = "User " + callerUGI.getShortUserName() + " not authorized"
          + " for post to ..." + operation;
      throw new AuthorizationException(msg);
    }
    try {
      rm.getRMContext().getNodeLabelManager()
          .replaceLabelsOnNode(newLabelsForNode);
    } catch (IOException e) {
      throw new BadRequestException(e);
    }

    return Response.status(Status.OK).build();
  }

  @GET
  @Path(RMWSConsts.GET_NODE_LABELS)
  @Produces({ MediaType.APPLICATION_JSON + "; " + JettyUtils.UTF_8,
      MediaType.APPLICATION_XML + "; " + JettyUtils.UTF_8 })
  @Override
  public NodeLabelsInfo getClusterNodeLabels(@Context HttpServletRequest hsr)
      throws IOException {
    init();

    List<NodeLabel> nodeLabels =
        rm.getRMContext().getNodeLabelManager().getClusterNodeLabels();
    NodeLabelsInfo ret = new NodeLabelsInfo(nodeLabels);

    return ret;
  }

  @POST
  @Path(RMWSConsts.ADD_NODE_LABELS)
  @Produces({ MediaType.APPLICATION_JSON + "; " + JettyUtils.UTF_8,
      MediaType.APPLICATION_XML + "; " + JettyUtils.UTF_8 })
  @Override
  public Response addToClusterNodeLabels(final NodeLabelsInfo newNodeLabels,
      @Context HttpServletRequest hsr) throws Exception {
    init();

    UserGroupInformation callerUGI = getCallerUserGroupInformation(hsr, true);
    if (callerUGI == null) {
      String msg = "Unable to obtain user name, user not authenticated for"
          + " post to .../add-node-labels";
      throw new AuthorizationException(msg);
    }
    if (!rm.getRMContext().getNodeLabelManager().checkAccess(callerUGI)) {
      String msg = "User " + callerUGI.getShortUserName() + " not authorized"
          + " for post to .../add-node-labels ";
      throw new AuthorizationException(msg);
    }

    try {
      rm.getRMContext().getNodeLabelManager()
          .addToCluserNodeLabels(newNodeLabels.getNodeLabels());
    } catch (IOException e) {
      throw new BadRequestException(e);
    }

    return Response.status(Status.OK).build();

  }

  @POST
  @Path(RMWSConsts.REMOVE_NODE_LABELS)
  @Produces({ MediaType.APPLICATION_JSON + "; " + JettyUtils.UTF_8,
      MediaType.APPLICATION_XML + "; " + JettyUtils.UTF_8 })
  @Override
  public Response removeFromCluserNodeLabels(
      @QueryParam(RMWSConsts.LABELS) Set<String> oldNodeLabels,
      @Context HttpServletRequest hsr) throws Exception {
    init();

    UserGroupInformation callerUGI = getCallerUserGroupInformation(hsr, true);
    if (callerUGI == null) {
      String msg = "Unable to obtain user name, user not authenticated for"
          + " post to .../remove-node-labels";
      throw new AuthorizationException(msg);
    }
    if (!rm.getRMContext().getNodeLabelManager().checkAccess(callerUGI)) {
      String msg = "User " + callerUGI.getShortUserName() + " not authorized"
          + " for post to .../remove-node-labels ";
      throw new AuthorizationException(msg);
    }

    try {
      rm.getRMContext().getNodeLabelManager()
          .removeFromClusterNodeLabels(new HashSet<String>(oldNodeLabels));
    } catch (IOException e) {
      throw new BadRequestException(e);
    }

    return Response.status(Status.OK).build();
  }

  @GET
  @Path(RMWSConsts.NODES_NODEID_GETLABELS)
  @Produces({ MediaType.APPLICATION_JSON + "; " + JettyUtils.UTF_8,
      MediaType.APPLICATION_XML + "; " + JettyUtils.UTF_8 })
  @Override
  public NodeLabelsInfo getLabelsOnNode(@Context HttpServletRequest hsr,
      @PathParam(RMWSConsts.NODEID) String nodeId) throws IOException {
    init();

    NodeId nid = ConverterUtils.toNodeIdWithDefaultPort(nodeId);
    List<NodeLabel> labels = new ArrayList<NodeLabel>(
        rm.getRMContext().getNodeLabelManager().getLabelsInfoByNode(nid));
    return new NodeLabelsInfo(labels);
  }

  protected Response killApp(RMApp app, UserGroupInformation callerUGI,
      HttpServletRequest hsr, String diagnostic)
      throws IOException, InterruptedException {

    if (app == null) {
      throw new IllegalArgumentException("app cannot be null");
    }
    String userName = callerUGI.getUserName();
    final ApplicationId appid = app.getApplicationId();
    KillApplicationResponse resp = null;
    try {
      resp = callerUGI
          .doAs(new PrivilegedExceptionAction<KillApplicationResponse>() {
            @Override
            public KillApplicationResponse run()
                throws IOException, YarnException {
              KillApplicationRequest req =
                  KillApplicationRequest.newInstance(appid);
              if (diagnostic != null) {
                req.setDiagnostics(diagnostic);
              }
              return rm.getClientRMService().forceKillApplication(req);
            }
          });
    } catch (UndeclaredThrowableException ue) {
      // if the root cause is a permissions issue
      // bubble that up to the user
      if (ue.getCause() instanceof YarnException) {
        YarnException ye = (YarnException) ue.getCause();
        if (ye.getCause() instanceof AccessControlException) {
          String appId = app.getApplicationId().toString();
          String msg = "Unauthorized attempt to kill appid " + appId
              + " by remote user " + userName;
          return Response.status(Status.FORBIDDEN).entity(msg).build();
        } else {
          throw ue;
        }
      } else {
        throw ue;
      }
    }

    AppState ret = new AppState();
    ret.setState(app.getState().toString());

    if (resp.getIsKillCompleted()) {
      RMAuditLogger.logSuccess(userName, AuditConstants.KILL_APP_REQUEST,
          "RMWebService", app.getApplicationId());
    } else {
      return Response.status(Status.ACCEPTED).entity(ret)
          .header(HttpHeaders.LOCATION, hsr.getRequestURL()).build();
    }
    return Response.status(Status.OK).entity(ret).build();
  }

  @GET
  @Path(RMWSConsts.APPS_APPID_PRIORITY)
  @Produces({ MediaType.APPLICATION_JSON + "; " + JettyUtils.UTF_8,
      MediaType.APPLICATION_XML + "; " + JettyUtils.UTF_8 })
  @Override
  public AppPriority getAppPriority(@Context HttpServletRequest hsr,
      @PathParam(RMWSConsts.APPID) String appId) throws AuthorizationException {
    init();
    UserGroupInformation callerUGI = getCallerUserGroupInformation(hsr, true);
    String userName = "UNKNOWN-USER";
    if (callerUGI != null) {
      userName = callerUGI.getUserName();
    }
    RMApp app = null;
    try {
      app = getRMAppForAppId(appId);
    } catch (NotFoundException e) {
      RMAuditLogger.logFailure(userName, AuditConstants.GET_APP_PRIORITY,
          "UNKNOWN", "RMWebService",
          "Trying to get priority of an absent application " + appId);
      throw e;
    }

    AppPriority ret = new AppPriority();
    ret.setPriority(app.getApplicationPriority().getPriority());

    return ret;
  }

  @PUT
  @Path(RMWSConsts.APPS_APPID_PRIORITY)
  @Produces({ MediaType.APPLICATION_JSON + "; " + JettyUtils.UTF_8,
      MediaType.APPLICATION_XML + "; " + JettyUtils.UTF_8 })
  @Consumes({ MediaType.APPLICATION_JSON, MediaType.APPLICATION_XML })
  @Override
  public Response updateApplicationPriority(AppPriority targetPriority,
      @Context HttpServletRequest hsr,
      @PathParam(RMWSConsts.APPID) String appId) throws AuthorizationException,
      YarnException, InterruptedException, IOException {
    init();
    if (targetPriority == null) {
      throw new YarnException("Target Priority cannot be null");
    }

    UserGroupInformation callerUGI = getCallerUserGroupInformation(hsr, true);
    if (callerUGI == null) {
      throw new AuthorizationException(
          "Unable to obtain user name, user not authenticated");
    }

    if (UserGroupInformation.isSecurityEnabled() && isStaticUser(callerUGI)) {
      return Response.status(Status.FORBIDDEN)
          .entity("The default static user cannot carry out this operation.")
          .build();
    }

    String userName = callerUGI.getUserName();
    RMApp app = null;
    try {
      app = getRMAppForAppId(appId);
    } catch (NotFoundException e) {
      RMAuditLogger.logFailure(userName, AuditConstants.UPDATE_APP_PRIORITY,
          "UNKNOWN", "RMWebService",
          "Trying to update priority an absent application " + appId);
      throw e;
    }
    Priority priority = app.getApplicationPriority();
    if (priority == null
        || priority.getPriority() != targetPriority.getPriority()) {
      return modifyApplicationPriority(app, callerUGI,
          targetPriority.getPriority());
    }
    return Response.status(Status.OK).entity(targetPriority).build();
  }

  private Response modifyApplicationPriority(final RMApp app,
      UserGroupInformation callerUGI, final int appPriority)
      throws IOException, InterruptedException {
    String userName = callerUGI.getUserName();
    try {
      callerUGI.doAs(new PrivilegedExceptionAction<Void>() {
        @Override
        public Void run() throws IOException, YarnException {
          Priority priority = Priority.newInstance(appPriority);
          UpdateApplicationPriorityRequest request =
              UpdateApplicationPriorityRequest
                  .newInstance(app.getApplicationId(), priority);
          rm.getClientRMService().updateApplicationPriority(request);
          return null;
        }
      });
    } catch (UndeclaredThrowableException ue) {
      // if the root cause is a permissions issue
      // bubble that up to the user
      if (ue.getCause() instanceof YarnException) {
        YarnException ye = (YarnException) ue.getCause();
        if (ye.getCause() instanceof AccessControlException) {
          String appId = app.getApplicationId().toString();
          String msg = "Unauthorized attempt to change priority of appid "
              + appId + " by remote user " + userName;
          return Response.status(Status.FORBIDDEN).entity(msg).build();
        } else if (ye.getMessage().startsWith("Application in")
            && ye.getMessage().endsWith("state cannot be update priority.")) {
          return Response.status(Status.BAD_REQUEST).entity(ye.getMessage())
              .build();
        } else {
          throw ue;
        }
      } else {
        throw ue;
      }
    }
    AppPriority ret =
        new AppPriority(app.getApplicationPriority().getPriority());
    return Response.status(Status.OK).entity(ret).build();
  }

  @GET
  @Path(RMWSConsts.APPS_APPID_QUEUE)
  @Produces({ MediaType.APPLICATION_JSON + "; " + JettyUtils.UTF_8,
      MediaType.APPLICATION_XML + "; " + JettyUtils.UTF_8 })
  @Override
  public AppQueue getAppQueue(@Context HttpServletRequest hsr,
      @PathParam(RMWSConsts.APPID) String appId) throws AuthorizationException {
    init();
    UserGroupInformation callerUGI = getCallerUserGroupInformation(hsr, true);
    String userName = "UNKNOWN-USER";
    if (callerUGI != null) {
      userName = callerUGI.getUserName();
    }
    RMApp app = null;
    try {
      app = getRMAppForAppId(appId);
    } catch (NotFoundException e) {
      RMAuditLogger.logFailure(userName, AuditConstants.GET_APP_QUEUE,
          "UNKNOWN", "RMWebService",
          "Trying to get queue of an absent application " + appId);
      throw e;
    }

    AppQueue ret = new AppQueue();
    ret.setQueue(app.getQueue());

    return ret;
  }

  @PUT
  @Path(RMWSConsts.APPS_APPID_QUEUE)
  @Produces({ MediaType.APPLICATION_JSON + "; " + JettyUtils.UTF_8,
      MediaType.APPLICATION_XML + "; " + JettyUtils.UTF_8 })
  @Consumes({ MediaType.APPLICATION_JSON, MediaType.APPLICATION_XML })
  @Override
  public Response updateAppQueue(AppQueue targetQueue,
      @Context HttpServletRequest hsr,
      @PathParam(RMWSConsts.APPID) String appId) throws AuthorizationException,
      YarnException, InterruptedException, IOException {

    init();
    UserGroupInformation callerUGI = getCallerUserGroupInformation(hsr, true);
    if (callerUGI == null) {
      String msg = "Unable to obtain user name, user not authenticated";
      throw new AuthorizationException(msg);
    }

    if (UserGroupInformation.isSecurityEnabled() && isStaticUser(callerUGI)) {
      String msg = "The default static user cannot carry out this operation.";
      return Response.status(Status.FORBIDDEN).entity(msg).build();
    }

    String userName = callerUGI.getUserName();
    RMApp app = null;
    try {
      app = getRMAppForAppId(appId);
    } catch (NotFoundException e) {
      RMAuditLogger.logFailure(userName, AuditConstants.MOVE_APP_REQUEST,
          "UNKNOWN", "RMWebService",
          "Trying to move an absent application " + appId);
      throw e;
    }

    if (!app.getQueue().equals(targetQueue.getQueue())) {
      // user is attempting to change queue.
      return moveApp(app, callerUGI, targetQueue.getQueue());
    }

    AppQueue ret = new AppQueue();
    ret.setQueue(app.getQueue());

    return Response.status(Status.OK).entity(ret).build();
  }

  protected Response moveApp(RMApp app, UserGroupInformation callerUGI,
      String targetQueue) throws IOException, InterruptedException {

    if (app == null) {
      throw new IllegalArgumentException("app cannot be null");
    }
    String userName = callerUGI.getUserName();
    final ApplicationId appid = app.getApplicationId();
    final String reqTargetQueue = targetQueue;
    try {
      callerUGI.doAs(new PrivilegedExceptionAction<Void>() {
        @Override
        public Void run() throws IOException, YarnException {
          MoveApplicationAcrossQueuesRequest req =
              MoveApplicationAcrossQueuesRequest.newInstance(appid,
                  reqTargetQueue);
          rm.getClientRMService().moveApplicationAcrossQueues(req);
          return null;
        }
      });
    } catch (UndeclaredThrowableException ue) {
      // if the root cause is a permissions issue
      // bubble that up to the user
      if (ue.getCause() instanceof YarnException) {
        YarnException ye = (YarnException) ue.getCause();
        if (ye.getCause() instanceof AccessControlException) {
          String appId = app.getApplicationId().toString();
          String msg = "Unauthorized attempt to move appid " + appId
              + " by remote user " + userName;
          return Response.status(Status.FORBIDDEN).entity(msg).build();
        } else if (ye.getMessage().startsWith("App in")
            && ye.getMessage().endsWith("state cannot be moved.")) {
          return Response.status(Status.BAD_REQUEST).entity(ye.getMessage())
              .build();
        } else {
          throw ue;
        }
      } else {
        throw ue;
      }
    }

    AppQueue ret = new AppQueue();
    ret.setQueue(app.getQueue());
    return Response.status(Status.OK).entity(ret).build();
  }

  private RMApp getRMAppForAppId(String appId) {
    ApplicationId id = WebAppUtils.parseApplicationId(recordFactory, appId);
    RMApp app = rm.getRMContext().getRMApps().get(id);
    if (app == null) {
      throw new NotFoundException("app with id: " + appId + " not found");
    }
    return app;
  }

  private UserGroupInformation getCallerUserGroupInformation(
      HttpServletRequest hsr, boolean usePrincipal) {

    String remoteUser = hsr.getRemoteUser();
    if (usePrincipal) {
      Principal princ = hsr.getUserPrincipal();
      remoteUser = princ == null ? null : princ.getName();
    }

    UserGroupInformation callerUGI = null;
    if (remoteUser != null) {
      callerUGI = UserGroupInformation.createRemoteUser(remoteUser);
    }

    return callerUGI;
  }

  private boolean isStaticUser(UserGroupInformation callerUGI) {
    String staticUser =
        conf.get(CommonConfigurationKeys.HADOOP_HTTP_STATIC_USER,
            CommonConfigurationKeys.DEFAULT_HADOOP_HTTP_STATIC_USER);
    return staticUser.equals(callerUGI.getUserName());
  }

  @POST
  @Path(RMWSConsts.APPS_NEW_APPLICATION)
  @Produces({ MediaType.APPLICATION_JSON + "; " + JettyUtils.UTF_8,
      MediaType.APPLICATION_XML + "; " + JettyUtils.UTF_8 })
  @Override
  public Response createNewApplication(@Context HttpServletRequest hsr)
      throws AuthorizationException, IOException, InterruptedException {
    init();
    UserGroupInformation callerUGI = getCallerUserGroupInformation(hsr, true);
    if (callerUGI == null) {
      throw new AuthorizationException(
          "Unable to obtain user name, " + "user not authenticated");
    }
    if (UserGroupInformation.isSecurityEnabled() && isStaticUser(callerUGI)) {
      String msg = "The default static user cannot carry out this operation.";
      return Response.status(Status.FORBIDDEN).entity(msg).build();
    }

    NewApplication appId = createNewApplication();
    return Response.status(Status.OK).entity(appId).build();

  }

  // reuse the code in ClientRMService to create new app
  // get the new app id and submit app
  // set location header with new app location
  @POST
  @Path(RMWSConsts.APPS)
  @Produces({ MediaType.APPLICATION_JSON + "; " + JettyUtils.UTF_8,
      MediaType.APPLICATION_XML + "; " + JettyUtils.UTF_8 })
  @Consumes({ MediaType.APPLICATION_JSON, MediaType.APPLICATION_XML })
  @Override
  public Response submitApplication(ApplicationSubmissionContextInfo newApp,
      @Context HttpServletRequest hsr)
      throws AuthorizationException, IOException, InterruptedException {

    init();
    UserGroupInformation callerUGI = getCallerUserGroupInformation(hsr, true);
    if (callerUGI == null) {
      throw new AuthorizationException(
          "Unable to obtain user name, " + "user not authenticated");
    }

    if (UserGroupInformation.isSecurityEnabled() && isStaticUser(callerUGI)) {
      String msg = "The default static user cannot carry out this operation.";
      return Response.status(Status.FORBIDDEN).entity(msg).build();
    }

    ApplicationSubmissionContext appContext =
        createAppSubmissionContext(newApp);

    final SubmitApplicationRequest req =
        SubmitApplicationRequest.newInstance(appContext);

    try {
      callerUGI
          .doAs(new PrivilegedExceptionAction<SubmitApplicationResponse>() {
            @Override
            public SubmitApplicationResponse run()
                throws IOException, YarnException {
              return rm.getClientRMService().submitApplication(req);
            }
          });
    } catch (UndeclaredThrowableException ue) {
      if (ue.getCause() instanceof YarnException) {
        throw new BadRequestException(ue.getCause().getMessage());
      }
      LOG.info("Submit app request failed", ue);
      throw ue;
    }

    String url = hsr.getRequestURL() + "/" + newApp.getApplicationId();
    return Response.status(Status.ACCEPTED).header(HttpHeaders.LOCATION, url)
        .build();
  }

  /**
   * Function that actually creates the ApplicationId by calling the
   * ClientRMService
   * 
   * @return returns structure containing the app-id and maximum resource
   *         capabilities
   */
  private NewApplication createNewApplication() {
    GetNewApplicationRequest req =
        recordFactory.newRecordInstance(GetNewApplicationRequest.class);
    GetNewApplicationResponse resp;
    try {
      resp = rm.getClientRMService().getNewApplication(req);
    } catch (YarnException e) {
      String msg = "Unable to create new app from RM web service";
      LOG.error(msg, e);
      throw new YarnRuntimeException(msg, e);
    }
    NewApplication appId =
        new NewApplication(resp.getApplicationId().toString(),
            new ResourceInfo(resp.getMaximumResourceCapability()));
    return appId;
  }

  /**
   * Create the actual ApplicationSubmissionContext to be submitted to the RM
   * from the information provided by the user.
   * 
   * @param newApp the information provided by the user
   * @return returns the constructed ApplicationSubmissionContext
   * @throws IOException
   */
  protected ApplicationSubmissionContext createAppSubmissionContext(
      ApplicationSubmissionContextInfo newApp) throws IOException {

    // create local resources and app submission context

    ApplicationId appid;
    String error =
        "Could not parse application id " + newApp.getApplicationId();
    try {
      appid = ApplicationId.fromString(newApp.getApplicationId());
    } catch (Exception e) {
      throw new BadRequestException(error);
    }
    ApplicationSubmissionContext appContext = ApplicationSubmissionContext
        .newInstance(appid, newApp.getApplicationName(), newApp.getQueue(),
            Priority.newInstance(newApp.getPriority()),
            createContainerLaunchContext(newApp), newApp.getUnmanagedAM(),
            newApp.getCancelTokensWhenComplete(), newApp.getMaxAppAttempts(),
            createAppSubmissionContextResource(newApp),
            newApp.getApplicationType(),
            newApp.getKeepContainersAcrossApplicationAttempts(),
            newApp.getAppNodeLabelExpression(),
            newApp.getAMContainerNodeLabelExpression());
    appContext.setApplicationTags(newApp.getApplicationTags());
    appContext.setAttemptFailuresValidityInterval(
        newApp.getAttemptFailuresValidityInterval());
    if (newApp.getLogAggregationContextInfo() != null) {
      appContext.setLogAggregationContext(
          createLogAggregationContext(newApp.getLogAggregationContextInfo()));
    }
    String reservationIdStr = newApp.getReservationId();
    if (reservationIdStr != null && !reservationIdStr.isEmpty()) {
      ReservationId reservationId =
          ReservationId.parseReservationId(reservationIdStr);
      appContext.setReservationID(reservationId);
    }
    return appContext;
  }

  protected Resource createAppSubmissionContextResource(
      ApplicationSubmissionContextInfo newApp) throws BadRequestException {
    if (newApp.getResource().getvCores() > rm.getConfig().getInt(
        YarnConfiguration.RM_SCHEDULER_MAXIMUM_ALLOCATION_VCORES,
        YarnConfiguration.DEFAULT_RM_SCHEDULER_MAXIMUM_ALLOCATION_VCORES)) {
      String msg = "Requested more cores than configured max";
      throw new BadRequestException(msg);
    }
    if (newApp.getResource().getMemorySize() > rm.getConfig().getInt(
        YarnConfiguration.RM_SCHEDULER_MAXIMUM_ALLOCATION_MB,
        YarnConfiguration.DEFAULT_RM_SCHEDULER_MAXIMUM_ALLOCATION_MB)) {
      String msg = "Requested more memory than configured max";
      throw new BadRequestException(msg);
    }
    Resource r = Resource.newInstance(newApp.getResource().getMemorySize(),
        newApp.getResource().getvCores());
    return r;
  }

  /**
   * Create the ContainerLaunchContext required for the
   * ApplicationSubmissionContext. This function takes the user information and
   * generates the ByteBuffer structures required by the ContainerLaunchContext
   * 
   * @param newApp the information provided by the user
   * @return created context
   * @throws BadRequestException
   * @throws IOException
   */
  protected ContainerLaunchContext createContainerLaunchContext(
      ApplicationSubmissionContextInfo newApp)
      throws BadRequestException, IOException {

    // create container launch context

    HashMap<String, ByteBuffer> hmap = new HashMap<String, ByteBuffer>();
    for (Map.Entry<String, String> entry : newApp
        .getContainerLaunchContextInfo().getAuxillaryServiceData().entrySet()) {
      if (entry.getValue().isEmpty() == false) {
        Base64 decoder = new Base64(0, null, true);
        byte[] data = decoder.decode(entry.getValue());
        hmap.put(entry.getKey(), ByteBuffer.wrap(data));
      }
    }

    HashMap<String, LocalResource> hlr = new HashMap<String, LocalResource>();
    for (Map.Entry<String, LocalResourceInfo> entry : newApp
        .getContainerLaunchContextInfo().getResources().entrySet()) {
      LocalResourceInfo l = entry.getValue();
      LocalResource lr = LocalResource.newInstance(URL.fromURI(l.getUrl()),
          l.getType(), l.getVisibility(), l.getSize(), l.getTimestamp());
      hlr.put(entry.getKey(), lr);
    }

    DataOutputBuffer out = new DataOutputBuffer();
    Credentials cs = createCredentials(
        newApp.getContainerLaunchContextInfo().getCredentials());
    cs.writeTokenStorageToStream(out);
    ByteBuffer tokens = ByteBuffer.wrap(out.getData());

    ContainerLaunchContext ctx = ContainerLaunchContext.newInstance(hlr,
        newApp.getContainerLaunchContextInfo().getEnvironment(),
        newApp.getContainerLaunchContextInfo().getCommands(), hmap, tokens,
        newApp.getContainerLaunchContextInfo().getAcls());

    return ctx;
  }

  /**
   * Generate a Credentials object from the information in the CredentialsInfo
   * object.
   * 
   * @param credentials the CredentialsInfo provided by the user.
   * @return
   */
  private Credentials createCredentials(CredentialsInfo credentials) {
    Credentials ret = new Credentials();
    try {
      for (Map.Entry<String, String> entry : credentials.getTokens()
          .entrySet()) {
        Text alias = new Text(entry.getKey());
        Token<TokenIdentifier> token = new Token<TokenIdentifier>();
        token.decodeFromUrlString(entry.getValue());
        ret.addToken(alias, token);
      }
      for (Map.Entry<String, String> entry : credentials.getSecrets()
          .entrySet()) {
        Text alias = new Text(entry.getKey());
        Base64 decoder = new Base64(0, null, true);
        byte[] secret = decoder.decode(entry.getValue());
        ret.addSecretKey(alias, secret);
      }
    } catch (IOException ie) {
      throw new BadRequestException(
          "Could not parse credentials data; exception message = "
              + ie.getMessage());
    }
    return ret;
  }

  private UserGroupInformation createKerberosUserGroupInformation(
      HttpServletRequest hsr) throws AuthorizationException, YarnException {

    UserGroupInformation callerUGI = getCallerUserGroupInformation(hsr, true);
    if (callerUGI == null) {
      String msg = "Unable to obtain user name, user not authenticated";
      throw new AuthorizationException(msg);
    }

    String authType = hsr.getAuthType();
    if (!KerberosAuthenticationHandler.TYPE.equalsIgnoreCase(authType)) {
      String msg = "Delegation token operations can only be carried out on a "
          + "Kerberos authenticated channel. Expected auth type is "
          + KerberosAuthenticationHandler.TYPE + ", got type " + authType;
      throw new YarnException(msg);
    }
    if (hsr.getAttribute(
        DelegationTokenAuthenticationHandler.DELEGATION_TOKEN_UGI_ATTRIBUTE) != null) {
      String msg =
          "Delegation token operations cannot be carried out using delegation"
              + " token authentication.";
      throw new YarnException(msg);
    }

    callerUGI.setAuthenticationMethod(AuthenticationMethod.KERBEROS);
    return callerUGI;
  }

  private LogAggregationContext createLogAggregationContext(
      LogAggregationContextInfo logAggregationContextInfo) {
    return LogAggregationContext.newInstance(
        logAggregationContextInfo.getIncludePattern(),
        logAggregationContextInfo.getExcludePattern(),
        logAggregationContextInfo.getRolledLogsIncludePattern(),
        logAggregationContextInfo.getRolledLogsExcludePattern(),
        logAggregationContextInfo.getLogAggregationPolicyClassName(),
        logAggregationContextInfo.getLogAggregationPolicyParameters());
  }

  @POST
  @Path(RMWSConsts.DELEGATION_TOKEN)
  @Produces({ MediaType.APPLICATION_JSON + "; " + JettyUtils.UTF_8,
      MediaType.APPLICATION_XML + "; " + JettyUtils.UTF_8 })
  @Consumes({ MediaType.APPLICATION_JSON, MediaType.APPLICATION_XML })
  @Override
  public Response postDelegationToken(DelegationToken tokenData,
      @Context HttpServletRequest hsr) throws AuthorizationException,
      IOException, InterruptedException, Exception {

    init();
    UserGroupInformation callerUGI;
    try {
      callerUGI = createKerberosUserGroupInformation(hsr);
    } catch (YarnException ye) {
      return Response.status(Status.FORBIDDEN).entity(ye.getMessage()).build();
    }
    return createDelegationToken(tokenData, hsr, callerUGI);
  }

  @POST
  @Path(RMWSConsts.DELEGATION_TOKEN_EXPIRATION)
  @Produces({ MediaType.APPLICATION_JSON + "; " + JettyUtils.UTF_8,
      MediaType.APPLICATION_XML + "; " + JettyUtils.UTF_8 })
  @Consumes({ MediaType.APPLICATION_JSON, MediaType.APPLICATION_XML })
  @Override
  public Response postDelegationTokenExpiration(@Context HttpServletRequest hsr)
      throws AuthorizationException, IOException, InterruptedException,
      Exception {

    init();
    UserGroupInformation callerUGI;
    try {
      callerUGI = createKerberosUserGroupInformation(hsr);
    } catch (YarnException ye) {
      return Response.status(Status.FORBIDDEN).entity(ye.getMessage()).build();
    }

    DelegationToken requestToken = new DelegationToken();
    requestToken.setToken(extractToken(hsr).encodeToUrlString());
    return renewDelegationToken(requestToken, hsr, callerUGI);
  }

  private Response createDelegationToken(DelegationToken tokenData,
      HttpServletRequest hsr, UserGroupInformation callerUGI)
      throws AuthorizationException, IOException, InterruptedException,
      Exception {

    final String renewer = tokenData.getRenewer();
    GetDelegationTokenResponse resp;
    try {
      resp = callerUGI
          .doAs(new PrivilegedExceptionAction<GetDelegationTokenResponse>() {
            @Override
            public GetDelegationTokenResponse run()
                throws IOException, YarnException {
              GetDelegationTokenRequest createReq =
                  GetDelegationTokenRequest.newInstance(renewer);
              return rm.getClientRMService().getDelegationToken(createReq);
            }
          });
    } catch (Exception e) {
      LOG.info("Create delegation token request failed", e);
      throw e;
    }

    Token<RMDelegationTokenIdentifier> tk =
        new Token<RMDelegationTokenIdentifier>(
            resp.getRMDelegationToken().getIdentifier().array(),
            resp.getRMDelegationToken().getPassword().array(),
            new Text(resp.getRMDelegationToken().getKind()),
            new Text(resp.getRMDelegationToken().getService()));
    RMDelegationTokenIdentifier identifier = tk.decodeIdentifier();
    long currentExpiration = rm.getRMContext()
        .getRMDelegationTokenSecretManager().getRenewDate(identifier);
    DelegationToken respToken = new DelegationToken(tk.encodeToUrlString(),
        renewer, identifier.getOwner().toString(), tk.getKind().toString(),
        currentExpiration, identifier.getMaxDate());
    return Response.status(Status.OK).entity(respToken).build();
  }

  private Response renewDelegationToken(DelegationToken tokenData,
      HttpServletRequest hsr, UserGroupInformation callerUGI)
      throws AuthorizationException, IOException, InterruptedException,
      Exception {

    Token<RMDelegationTokenIdentifier> token =
        extractToken(tokenData.getToken());

    org.apache.hadoop.yarn.api.records.Token dToken = BuilderUtils
        .newDelegationToken(token.getIdentifier(), token.getKind().toString(),
            token.getPassword(), token.getService().toString());
    final RenewDelegationTokenRequest req =
        RenewDelegationTokenRequest.newInstance(dToken);

    RenewDelegationTokenResponse resp;
    try {
      resp = callerUGI
          .doAs(new PrivilegedExceptionAction<RenewDelegationTokenResponse>() {
            @Override
            public RenewDelegationTokenResponse run() throws YarnException {
              return rm.getClientRMService().renewDelegationToken(req);
            }
          });
    } catch (UndeclaredThrowableException ue) {
      if (ue.getCause() instanceof YarnException) {
        if (ue.getCause().getCause() instanceof InvalidToken) {
          throw new BadRequestException(ue.getCause().getCause().getMessage());
        } else if (ue.getCause()
            .getCause() instanceof org.apache.hadoop.security.AccessControlException) {
          return Response.status(Status.FORBIDDEN)
              .entity(ue.getCause().getCause().getMessage()).build();
        }
        LOG.info("Renew delegation token request failed", ue);
        throw ue;
      }
      LOG.info("Renew delegation token request failed", ue);
      throw ue;
    } catch (Exception e) {
      LOG.info("Renew delegation token request failed", e);
      throw e;
    }
    long renewTime = resp.getNextExpirationTime();

    DelegationToken respToken = new DelegationToken();
    respToken.setNextExpirationTime(renewTime);
    return Response.status(Status.OK).entity(respToken).build();
  }

  // For cancelling tokens, the encoded token is passed as a header
  // There are two reasons for this -
  // 1. Passing a request body as part of a DELETE request is not
  // allowed by Jetty
  // 2. Passing the encoded token as part of the url is not ideal
  // since urls tend to get logged and anyone with access to
  // the logs can extract tokens which are meant to be secret
  @DELETE
  @Path(RMWSConsts.DELEGATION_TOKEN)
  @Produces({ MediaType.APPLICATION_JSON + "; " + JettyUtils.UTF_8,
      MediaType.APPLICATION_XML + "; " + JettyUtils.UTF_8 })
  @Override
  public Response cancelDelegationToken(@Context HttpServletRequest hsr)
      throws AuthorizationException, IOException, InterruptedException,
      Exception {

    init();
    UserGroupInformation callerUGI;
    try {
      callerUGI = createKerberosUserGroupInformation(hsr);
    } catch (YarnException ye) {
      return Response.status(Status.FORBIDDEN).entity(ye.getMessage()).build();
    }

    Token<RMDelegationTokenIdentifier> token = extractToken(hsr);

    org.apache.hadoop.yarn.api.records.Token dToken = BuilderUtils
        .newDelegationToken(token.getIdentifier(), token.getKind().toString(),
            token.getPassword(), token.getService().toString());
    final CancelDelegationTokenRequest req =
        CancelDelegationTokenRequest.newInstance(dToken);

    try {
      callerUGI
          .doAs(new PrivilegedExceptionAction<CancelDelegationTokenResponse>() {
            @Override
            public CancelDelegationTokenResponse run()
                throws IOException, YarnException {
              return rm.getClientRMService().cancelDelegationToken(req);
            }
          });
    } catch (UndeclaredThrowableException ue) {
      if (ue.getCause() instanceof YarnException) {
        if (ue.getCause().getCause() instanceof InvalidToken) {
          throw new BadRequestException(ue.getCause().getCause().getMessage());
        } else if (ue.getCause()
            .getCause() instanceof org.apache.hadoop.security.AccessControlException) {
          return Response.status(Status.FORBIDDEN)
              .entity(ue.getCause().getCause().getMessage()).build();
        }
        LOG.info("Renew delegation token request failed", ue);
        throw ue;
      }
      LOG.info("Renew delegation token request failed", ue);
      throw ue;
    } catch (Exception e) {
      LOG.info("Renew delegation token request failed", e);
      throw e;
    }

    return Response.status(Status.OK).build();
  }

  private Token<RMDelegationTokenIdentifier> extractToken(
      HttpServletRequest request) {
    String encodedToken = request.getHeader(DELEGATION_TOKEN_HEADER);
    if (encodedToken == null) {
      String msg = "Header '" + DELEGATION_TOKEN_HEADER
          + "' containing encoded token not found";
      throw new BadRequestException(msg);
    }
    return extractToken(encodedToken);
  }

  private Token<RMDelegationTokenIdentifier> extractToken(String encodedToken) {
    Token<RMDelegationTokenIdentifier> token =
        new Token<RMDelegationTokenIdentifier>();
    try {
      token.decodeFromUrlString(encodedToken);
    } catch (Exception ie) {
      String msg = "Could not decode encoded token";
      throw new BadRequestException(msg);
    }
    return token;
  }

  @POST
  @Path(RMWSConsts.RESERVATION_NEW)
  @Produces({ MediaType.APPLICATION_JSON + "; " + JettyUtils.UTF_8,
      MediaType.APPLICATION_XML + "; " + JettyUtils.UTF_8 })
  @Override
  public Response createNewReservation(@Context HttpServletRequest hsr)
      throws AuthorizationException, IOException, InterruptedException {
    init();
    UserGroupInformation callerUGI = getCallerUserGroupInformation(hsr, true);
    if (callerUGI == null) {
      throw new AuthorizationException(
          "Unable to obtain user name, " + "user not authenticated");
    }
    if (UserGroupInformation.isSecurityEnabled() && isStaticUser(callerUGI)) {
      String msg = "The default static user cannot carry out this operation.";
      return Response.status(Status.FORBIDDEN).entity(msg).build();
    }

    NewReservation reservationId = createNewReservation();
    return Response.status(Status.OK).entity(reservationId).build();

  }

  /**
   * Function that actually creates the {@link ReservationId} by calling the
   * ClientRMService.
   *
   * @return returns structure containing the {@link ReservationId}
   * @throws IOException if creation fails.
   */
  private NewReservation createNewReservation() throws IOException {
    GetNewReservationRequest req =
        recordFactory.newRecordInstance(GetNewReservationRequest.class);
    GetNewReservationResponse resp;
    try {
      resp = rm.getClientRMService().getNewReservation(req);
    } catch (YarnException e) {
      String msg = "Unable to create new reservation from RM web service";
      LOG.error(msg, e);
      throw new YarnRuntimeException(msg, e);
    }
    NewReservation reservationId =
        new NewReservation(resp.getReservationId().toString());
    return reservationId;
  }

  @POST
  @Path(RMWSConsts.RESERVATION_SUBMIT)
  @Produces({ MediaType.APPLICATION_JSON + "; " + JettyUtils.UTF_8,
      MediaType.APPLICATION_XML + "; " + JettyUtils.UTF_8 })
  @Consumes({ MediaType.APPLICATION_JSON, MediaType.APPLICATION_XML })
  @Override
  public Response submitReservation(ReservationSubmissionRequestInfo resContext,
      @Context HttpServletRequest hsr)
      throws AuthorizationException, IOException, InterruptedException {

    init();
    UserGroupInformation callerUGI = getCallerUserGroupInformation(hsr, true);
    if (callerUGI == null) {
      throw new AuthorizationException(
          "Unable to obtain user name, " + "user not authenticated");
    }
    if (UserGroupInformation.isSecurityEnabled() && isStaticUser(callerUGI)) {
      String msg = "The default static user cannot carry out this operation.";
      return Response.status(Status.FORBIDDEN).entity(msg).build();
    }

    final ReservationSubmissionRequest reservation =
        createReservationSubmissionRequest(resContext);

    try {
      callerUGI
          .doAs(new PrivilegedExceptionAction<ReservationSubmissionResponse>() {
            @Override
            public ReservationSubmissionResponse run()
                throws IOException, YarnException {
              return rm.getClientRMService().submitReservation(reservation);
            }
          });
    } catch (UndeclaredThrowableException ue) {
      if (ue.getCause() instanceof YarnException) {
        throw new BadRequestException(ue.getCause().getMessage());
      }
      LOG.info("Submit reservation request failed", ue);
      throw ue;
    }

    return Response.status(Status.ACCEPTED).build();
  }

  private ReservationSubmissionRequest createReservationSubmissionRequest(
      ReservationSubmissionRequestInfo resContext) throws IOException {

    // defending against a couple of common submission format problems
    if (resContext == null) {
      throw new BadRequestException(
          "Input ReservationSubmissionContext should not be null");
    }
    ReservationDefinitionInfo resInfo = resContext.getReservationDefinition();
    if (resInfo == null) {
      throw new BadRequestException(
          "Input ReservationDefinition should not be null");
    }

    ReservationRequestsInfo resReqsInfo = resInfo.getReservationRequests();

    if (resReqsInfo == null || resReqsInfo.getReservationRequest() == null
        || resReqsInfo.getReservationRequest().size() == 0) {
      throw new BadRequestException("The ReservationDefinition should"
          + " contain at least one ReservationRequest");
    }

    ReservationRequestInterpreter[] values =
        ReservationRequestInterpreter.values();
    ReservationRequestInterpreter resInt =
        values[resReqsInfo.getReservationRequestsInterpreter()];
    List<ReservationRequest> list = new ArrayList<ReservationRequest>();

    for (ReservationRequestInfo resReqInfo : resReqsInfo
        .getReservationRequest()) {
      ResourceInfo rInfo = resReqInfo.getCapability();
      Resource capability =
          Resource.newInstance(rInfo.getMemorySize(), rInfo.getvCores());
      int numContainers = resReqInfo.getNumContainers();
      int minConcurrency = resReqInfo.getMinConcurrency();
      long duration = resReqInfo.getDuration();
      ReservationRequest rr = ReservationRequest.newInstance(capability,
          numContainers, minConcurrency, duration);
      list.add(rr);
    }
    ReservationRequests reqs = ReservationRequests.newInstance(list, resInt);
    ReservationDefinition rDef =
        ReservationDefinition.newInstance(resInfo.getArrival(),
            resInfo.getDeadline(), reqs, resInfo.getReservationName());

    ReservationId reservationId =
        ReservationId.parseReservationId(resContext.getReservationId());
    ReservationSubmissionRequest request = ReservationSubmissionRequest
        .newInstance(rDef, resContext.getQueue(), reservationId);

    return request;
  }

  @POST
  @Path(RMWSConsts.RESERVATION_UPDATE)
  @Produces({ MediaType.APPLICATION_JSON + "; " + JettyUtils.UTF_8,
      MediaType.APPLICATION_XML + "; " + JettyUtils.UTF_8 })
  @Consumes({ MediaType.APPLICATION_JSON, MediaType.APPLICATION_XML })
  @Override
  public Response updateReservation(ReservationUpdateRequestInfo resContext,
      @Context HttpServletRequest hsr)
      throws AuthorizationException, IOException, InterruptedException {

    init();
    UserGroupInformation callerUGI = getCallerUserGroupInformation(hsr, true);
    if (callerUGI == null) {
      throw new AuthorizationException(
          "Unable to obtain user name, " + "user not authenticated");
    }
    if (UserGroupInformation.isSecurityEnabled() && isStaticUser(callerUGI)) {
      String msg = "The default static user cannot carry out this operation.";
      return Response.status(Status.FORBIDDEN).entity(msg).build();
    }

    final ReservationUpdateRequest reservation =
        createReservationUpdateRequest(resContext);

    ReservationUpdateResponseInfo resRespInfo;
    try {
      resRespInfo = callerUGI
          .doAs(new PrivilegedExceptionAction<ReservationUpdateResponseInfo>() {
            @Override
            public ReservationUpdateResponseInfo run()
                throws IOException, YarnException {
              rm.getClientRMService().updateReservation(reservation);
              return new ReservationUpdateResponseInfo();
            }
          });
    } catch (UndeclaredThrowableException ue) {
      if (ue.getCause() instanceof YarnException) {
        throw new BadRequestException(ue.getCause().getMessage());
      }
      LOG.info("Update reservation request failed", ue);
      throw ue;
    }

    return Response.status(Status.OK).entity(resRespInfo).build();
  }

  private ReservationUpdateRequest createReservationUpdateRequest(
      ReservationUpdateRequestInfo resContext) throws IOException {

    // defending against a couple of common submission format problems
    if (resContext == null) {
      throw new BadRequestException(
          "Input ReservationSubmissionContext should not be null");
    }
    ReservationDefinitionInfo resInfo = resContext.getReservationDefinition();
    if (resInfo == null) {
      throw new BadRequestException(
          "Input ReservationDefinition should not be null");
    }
    ReservationRequestsInfo resReqsInfo = resInfo.getReservationRequests();
    if (resReqsInfo == null || resReqsInfo.getReservationRequest() == null
        || resReqsInfo.getReservationRequest().size() == 0) {
      throw new BadRequestException("The ReservationDefinition should"
          + " contain at least one ReservationRequest");
    }
    if (resContext.getReservationId() == null) {
      throw new BadRequestException(
          "Update operations must specify an existing ReservaitonId");
    }

    ReservationRequestInterpreter[] values =
        ReservationRequestInterpreter.values();
    ReservationRequestInterpreter resInt =
        values[resReqsInfo.getReservationRequestsInterpreter()];
    List<ReservationRequest> list = new ArrayList<ReservationRequest>();

    for (ReservationRequestInfo resReqInfo : resReqsInfo
        .getReservationRequest()) {
      ResourceInfo rInfo = resReqInfo.getCapability();
      Resource capability =
          Resource.newInstance(rInfo.getMemorySize(), rInfo.getvCores());
      int numContainers = resReqInfo.getNumContainers();
      int minConcurrency = resReqInfo.getMinConcurrency();
      long duration = resReqInfo.getDuration();
      ReservationRequest rr = ReservationRequest.newInstance(capability,
          numContainers, minConcurrency, duration);
      list.add(rr);
    }
    ReservationRequests reqs = ReservationRequests.newInstance(list, resInt);
    ReservationDefinition rDef =
        ReservationDefinition.newInstance(resInfo.getArrival(),
            resInfo.getDeadline(), reqs, resInfo.getReservationName());
    ReservationUpdateRequest request = ReservationUpdateRequest.newInstance(
        rDef, ReservationId.parseReservationId(resContext.getReservationId()));

    return request;
  }

  @POST
  @Path(RMWSConsts.RESERVATION_DELETE)
  @Produces({ MediaType.APPLICATION_JSON + "; " + JettyUtils.UTF_8,
      MediaType.APPLICATION_XML + "; " + JettyUtils.UTF_8 })
  @Consumes({ MediaType.APPLICATION_JSON, MediaType.APPLICATION_XML })
  @Override
  public Response deleteReservation(ReservationDeleteRequestInfo resContext,
      @Context HttpServletRequest hsr)
      throws AuthorizationException, IOException, InterruptedException {

    init();
    UserGroupInformation callerUGI = getCallerUserGroupInformation(hsr, true);
    if (callerUGI == null) {
      throw new AuthorizationException(
          "Unable to obtain user name, " + "user not authenticated");
    }
    if (UserGroupInformation.isSecurityEnabled() && isStaticUser(callerUGI)) {
      String msg = "The default static user cannot carry out this operation.";
      return Response.status(Status.FORBIDDEN).entity(msg).build();
    }

    final ReservationDeleteRequest reservation =
        createReservationDeleteRequest(resContext);

    ReservationDeleteResponseInfo resRespInfo;
    try {
      resRespInfo = callerUGI
          .doAs(new PrivilegedExceptionAction<ReservationDeleteResponseInfo>() {
            @Override
            public ReservationDeleteResponseInfo run()
                throws IOException, YarnException {
              rm.getClientRMService().deleteReservation(reservation);
              return new ReservationDeleteResponseInfo();
            }
          });
    } catch (UndeclaredThrowableException ue) {
      if (ue.getCause() instanceof YarnException) {
        throw new BadRequestException(ue.getCause().getMessage());
      }
      LOG.info("Update reservation request failed", ue);
      throw ue;
    }

    return Response.status(Status.OK).entity(resRespInfo).build();
  }

  private ReservationDeleteRequest createReservationDeleteRequest(
      ReservationDeleteRequestInfo resContext) throws IOException {

    ReservationDeleteRequest request = ReservationDeleteRequest.newInstance(
        ReservationId.parseReservationId(resContext.getReservationId()));

    return request;
  }

  @GET
  @Path(RMWSConsts.RESERVATION_LIST)
  @Produces({ MediaType.APPLICATION_JSON + "; " + JettyUtils.UTF_8,
      MediaType.APPLICATION_XML + "; " + JettyUtils.UTF_8 })
  @Override
  public Response listReservation(
      @QueryParam(RMWSConsts.QUEUE) @DefaultValue(DEFAULT_QUEUE) String queue,
      @QueryParam(RMWSConsts.RESERVATION_ID) @DefaultValue(DEFAULT_RESERVATION_ID) String reservationId,
      @QueryParam(RMWSConsts.START_TIME) @DefaultValue(DEFAULT_START_TIME) long startTime,
      @QueryParam(RMWSConsts.END_TIME) @DefaultValue(DEFAULT_END_TIME) long endTime,
      @QueryParam(RMWSConsts.INCLUDE_RESOURCE) @DefaultValue(DEFAULT_INCLUDE_RESOURCE) boolean includeResourceAllocations,
      @Context HttpServletRequest hsr) throws Exception {
    init();

    final ReservationListRequest request = ReservationListRequest.newInstance(
        queue, reservationId, startTime, endTime, includeResourceAllocations);

    UserGroupInformation callerUGI = getCallerUserGroupInformation(hsr, true);
    if (callerUGI == null) {
      throw new AuthorizationException(
          "Unable to obtain user name, " + "user not authenticated");
    }
    if (UserGroupInformation.isSecurityEnabled() && isStaticUser(callerUGI)) {
      String msg = "The default static user cannot carry out this operation.";
      return Response.status(Status.FORBIDDEN).entity(msg).build();
    }

    ReservationListResponse resRespInfo;
    try {
      resRespInfo = callerUGI
          .doAs(new PrivilegedExceptionAction<ReservationListResponse>() {
            @Override
            public ReservationListResponse run()
                throws IOException, YarnException {
              return rm.getClientRMService().listReservations(request);
            }
          });
    } catch (UndeclaredThrowableException ue) {
      if (ue.getCause() instanceof YarnException) {
        throw new BadRequestException(ue.getCause().getMessage());
      }
      LOG.info("List reservation request failed", ue);
      throw ue;
    }

    ReservationListInfo resResponse =
        new ReservationListInfo(resRespInfo, includeResourceAllocations);
    return Response.status(Status.OK).entity(resResponse).build();
  }

  @GET
  @Path(RMWSConsts.APPS_TIMEOUTS_TYPE)
  @Produces({ MediaType.APPLICATION_JSON + "; " + JettyUtils.UTF_8,
      MediaType.APPLICATION_XML + "; " + JettyUtils.UTF_8 })
  @Override
  public AppTimeoutInfo getAppTimeout(@Context HttpServletRequest hsr,
      @PathParam(RMWSConsts.APPID) String appId,
      @PathParam(RMWSConsts.TYPE) String type) throws AuthorizationException {
    init();
    RMApp app = validateAppTimeoutRequest(hsr, appId);

    ApplicationTimeoutType appTimeoutType = parseTimeoutType(type);
    Long timeoutValue = app.getApplicationTimeouts().get(appTimeoutType);
    AppTimeoutInfo timeout =
        constructAppTimeoutDao(appTimeoutType, timeoutValue);
    return timeout;
  }

  private RMApp validateAppTimeoutRequest(HttpServletRequest hsr,
      String appId) {
    UserGroupInformation callerUGI = getCallerUserGroupInformation(hsr, true);
    String userName = "UNKNOWN-USER";
    if (callerUGI != null) {
      userName = callerUGI.getUserName();
    }

    if (UserGroupInformation.isSecurityEnabled() && isStaticUser(callerUGI)) {
      String msg = "The default static user cannot carry out this operation.";
      RMAuditLogger.logFailure(userName, AuditConstants.GET_APP_TIMEOUTS,
          "UNKNOWN", "RMWebService", msg);
      throw new ForbiddenException(msg);
    }

    RMApp app = null;
    try {
      app = getRMAppForAppId(appId);
    } catch (NotFoundException e) {
      RMAuditLogger.logFailure(userName, AuditConstants.GET_APP_TIMEOUTS,
          "UNKNOWN", "RMWebService",
          "Trying to get timeouts of an absent application " + appId);
      throw e;
    }
    return app;
  }

  @GET
  @Path(RMWSConsts.APPS_TIMEOUTS)
  @Produces({ MediaType.APPLICATION_JSON + "; " + JettyUtils.UTF_8,
      MediaType.APPLICATION_XML + "; " + JettyUtils.UTF_8 })
  @Override
  public AppTimeoutsInfo getAppTimeouts(@Context HttpServletRequest hsr,
      @PathParam(RMWSConsts.APPID) String appId) throws AuthorizationException {
    init();

    RMApp app = validateAppTimeoutRequest(hsr, appId);

    AppTimeoutsInfo timeouts = new AppTimeoutsInfo();
    Map<ApplicationTimeoutType, Long> applicationTimeouts =
        app.getApplicationTimeouts();
    if (applicationTimeouts.isEmpty()) {
      // If application is not set timeout, lifetime should be sent as default
      // with expiryTime=UNLIMITED and remainingTime=-1
      timeouts
          .add(constructAppTimeoutDao(ApplicationTimeoutType.LIFETIME, null));
    } else {
      for (Entry<ApplicationTimeoutType, Long> timeout : app
          .getApplicationTimeouts().entrySet()) {
        AppTimeoutInfo timeoutInfo =
            constructAppTimeoutDao(timeout.getKey(), timeout.getValue());
        timeouts.add(timeoutInfo);
      }
    }
    return timeouts;
  }

  private ApplicationTimeoutType parseTimeoutType(String type) {
    try {
      // enum string is in the uppercase
      return ApplicationTimeoutType
          .valueOf(StringUtils.toUpperCase(type.trim()));
    } catch (RuntimeException e) {
      ApplicationTimeoutType[] typeArray = ApplicationTimeoutType.values();
      String allAppTimeoutTypes = Arrays.toString(typeArray);
      throw new BadRequestException("Invalid application-state " + type.trim()
          + " specified. It should be one of " + allAppTimeoutTypes);
    }
  }

  private AppTimeoutInfo constructAppTimeoutDao(ApplicationTimeoutType type,
      Long timeoutInMillis) {
    AppTimeoutInfo timeout = new AppTimeoutInfo();
    timeout.setTimeoutType(type);
    if (timeoutInMillis != null) {
      timeout.setExpiryTime(Times.formatISO8601(timeoutInMillis.longValue()));
      timeout.setRemainingTime(
          Math.max((timeoutInMillis - System.currentTimeMillis()) / 1000, 0));
    }
    return timeout;
  }

  @PUT
  @Path(RMWSConsts.APPS_TIMEOUT)
  @Produces({ MediaType.APPLICATION_JSON + "; " + JettyUtils.UTF_8,
      MediaType.APPLICATION_XML + "; " + JettyUtils.UTF_8 })
  @Consumes({ MediaType.APPLICATION_JSON, MediaType.APPLICATION_XML })
  @Override
  public Response updateApplicationTimeout(AppTimeoutInfo appTimeout,
      @Context HttpServletRequest hsr,
      @PathParam(RMWSConsts.APPID) String appId) throws AuthorizationException,
      YarnException, InterruptedException, IOException {
    init();

    UserGroupInformation callerUGI = getCallerUserGroupInformation(hsr, true);
    if (callerUGI == null) {
      throw new AuthorizationException(
          "Unable to obtain user name, user not authenticated");
    }

    if (UserGroupInformation.isSecurityEnabled() && isStaticUser(callerUGI)) {
      return Response.status(Status.FORBIDDEN)
          .entity("The default static user cannot carry out this operation.")
          .build();
    }

    String userName = callerUGI.getUserName();
    RMApp app = null;
    try {
      app = getRMAppForAppId(appId);
    } catch (NotFoundException e) {
      RMAuditLogger.logFailure(userName, AuditConstants.UPDATE_APP_TIMEOUTS,
          "UNKNOWN", "RMWebService",
          "Trying to update timeout of an absent application " + appId);
      throw e;
    }

    return updateApplicationTimeouts(app, callerUGI, appTimeout);
  }

  private Response updateApplicationTimeouts(final RMApp app,
      UserGroupInformation callerUGI, final AppTimeoutInfo appTimeout)
      throws IOException, InterruptedException {
    if (appTimeout.getTimeoutType() == null
        || appTimeout.getExpireTime() == null) {
      return Response.status(Status.BAD_REQUEST)
          .entity("Timeout type or ExpiryTime is null.").build();
    }

    String userName = callerUGI.getUserName();
    try {
      callerUGI.doAs(new PrivilegedExceptionAction<Void>() {
        @Override
        public Void run() throws IOException, YarnException {
          UpdateApplicationTimeoutsRequest request =
              UpdateApplicationTimeoutsRequest
                  .newInstance(app.getApplicationId(), Collections.singletonMap(
                      appTimeout.getTimeoutType(), appTimeout.getExpireTime()));
          rm.getClientRMService().updateApplicationTimeouts(request);
          return null;
        }
      });
    } catch (UndeclaredThrowableException ue) {
      // if the root cause is a permissions issue
      // bubble that up to the user
      if (ue.getCause() instanceof YarnException) {
        YarnException ye = (YarnException) ue.getCause();
        if (ye.getCause() instanceof AccessControlException) {
          String appId = app.getApplicationId().toString();
          String msg = "Unauthorized attempt to change timeout of app " + appId
              + " by remote user " + userName;
          return Response.status(Status.FORBIDDEN).entity(msg).build();
        } else if (ye.getCause() instanceof ParseException) {
          return Response.status(Status.BAD_REQUEST).entity(ye.getMessage())
              .build();
        } else {
          throw ue;
        }
      } else {
        throw ue;
      }
    }
    AppTimeoutInfo timeout = constructAppTimeoutDao(appTimeout.getTimeoutType(),
        app.getApplicationTimeouts().get(appTimeout.getTimeoutType()));
    return Response.status(Status.OK).entity(timeout).build();
  }
}<|MERGE_RESOLUTION|>--- conflicted
+++ resolved
@@ -444,12 +444,8 @@
       @QueryParam(RMWSConsts.FINISHED_TIME_BEGIN) String finishBegin,
       @QueryParam(RMWSConsts.FINISHED_TIME_END) String finishEnd,
       @QueryParam(RMWSConsts.APPLICATION_TYPES) Set<String> applicationTypes,
-<<<<<<< HEAD
-      @QueryParam(RMWSConsts.APPLICATION_TAGS) Set<String> applicationTags) {
-=======
       @QueryParam(RMWSConsts.APPLICATION_TAGS) Set<String> applicationTags,
       @QueryParam("deSelects") Set<String> unselectedFields) {
->>>>>>> 7576a688
     boolean checkCount = false;
     boolean checkStart = false;
     boolean checkEnd = false;
@@ -606,16 +602,11 @@
         }
       }
 
-<<<<<<< HEAD
-      AppInfo app = new AppInfo(rm, rmapp, hasAccess(rmapp, hsr),
-          WebAppUtils.getHttpSchemePrefix(conf));
-=======
       DeSelectFields deSelectFields = new DeSelectFields();
       deSelectFields.initFields(unselectedFields);
 
       AppInfo app = new AppInfo(rm, rmapp, hasAccess(rmapp, hsr),
           WebAppUtils.getHttpSchemePrefix(conf), deSelectFields);
->>>>>>> 7576a688
       allApps.add(app);
     }
     return allApps;
@@ -840,12 +831,8 @@
       MediaType.APPLICATION_XML + "; " + JettyUtils.UTF_8 })
   @Override
   public AppInfo getApp(@Context HttpServletRequest hsr,
-<<<<<<< HEAD
-      @PathParam(RMWSConsts.APPID) String appId) {
-=======
       @PathParam(RMWSConsts.APPID) String appId,
       @QueryParam("deSelects") Set<String> unselectedFields) {
->>>>>>> 7576a688
     init();
     ApplicationId id = WebAppUtils.parseApplicationId(recordFactory, appId);
     RMApp app = rm.getRMContext().getRMApps().get(id);
