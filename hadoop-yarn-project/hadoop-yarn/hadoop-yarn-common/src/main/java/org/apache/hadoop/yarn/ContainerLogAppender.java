/**
 * Licensed to the Apache Software Foundation (ASF) under one
 * or more contributor license agreements.  See the NOTICE file
 * distributed with this work for additional information
 * regarding copyright ownership.  The ASF licenses this file
 * to you under the Apache License, Version 2.0 (the
 * "License"); you may not use this file except in compliance
 * with the License.  You may obtain a copy of the License at
 *
 *     http://www.apache.org/licenses/LICENSE-2.0
 *
 * Unless required by applicable law or agreed to in writing, software
 * distributed under the License is distributed on an "AS IS" BASIS,
 * WITHOUT WARRANTIES OR CONDITIONS OF ANY KIND, either express or implied.
 * See the License for the specific language governing permissions and
 * limitations under the License.
 */

package org.apache.hadoop.yarn;

import java.io.File;
import java.io.Flushable;
import java.util.LinkedList;
import java.util.Queue;

import org.apache.hadoop.classification.InterfaceAudience.Public;
import org.apache.hadoop.classification.InterfaceStability.Unstable;
import org.apache.log4j.FileAppender;
import org.apache.log4j.spi.LoggingEvent;

/**
 * A simple log4j-appender for container's logs.
 * 
 */
@Public
@Unstable
<<<<<<< HEAD
public class ContainerLogAppender extends FileAppender {
=======
public class ContainerLogAppender extends FileAppender
  implements Flushable
{
>>>>>>> 6266273c
  private String containerLogDir;
  //so that log4j can configure it from the configuration(log4j.properties). 
  private int maxEvents;
  private Queue<LoggingEvent> tail = null;

  @Override
  public void activateOptions() {
    synchronized (this) {
      if (maxEvents > 0) {
        tail = new LinkedList<LoggingEvent>();
      }
      setFile(new File(this.containerLogDir, "syslog").toString());
      setAppend(true);
      super.activateOptions();
    }
  }
  
  @Override
  public void append(LoggingEvent event) {
    synchronized (this) {
      if (tail == null) {
        super.append(event);
      } else {
        if (tail.size() >= maxEvents) {
          tail.remove();
        }
        tail.add(event);
      }
    }
  }
  
  @Override
  public void flush() {
    if (qw != null) {
      qw.flush();
    }
  }

  @Override
  public synchronized void close() {
    if (tail != null) {
      for(LoggingEvent event: tail) {
        super.append(event);
      }
    }
    super.close();
  }

  /**
   * Getter/Setter methods for log4j.
   */
  
  public String getContainerLogDir() {
    return this.containerLogDir;
  }

  public void setContainerLogDir(String containerLogDir) {
    this.containerLogDir = containerLogDir;
  }

  private static final int EVENT_SIZE = 100;
  
  public long getTotalLogFileSize() {
    return maxEvents * EVENT_SIZE;
  }

  public void setTotalLogFileSize(long logSize) {
    maxEvents = (int) logSize / EVENT_SIZE;
  }
}<|MERGE_RESOLUTION|>--- conflicted
+++ resolved
@@ -34,13 +34,9 @@
  */
 @Public
 @Unstable
-<<<<<<< HEAD
-public class ContainerLogAppender extends FileAppender {
-=======
 public class ContainerLogAppender extends FileAppender
   implements Flushable
 {
->>>>>>> 6266273c
   private String containerLogDir;
   //so that log4j can configure it from the configuration(log4j.properties). 
   private int maxEvents;
