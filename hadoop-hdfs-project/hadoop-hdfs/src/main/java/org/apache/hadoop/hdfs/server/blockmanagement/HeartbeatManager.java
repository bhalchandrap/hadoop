--- conflicted
+++ resolved
@@ -27,10 +27,7 @@
 import org.apache.hadoop.hdfs.DFSUtil;
 import org.apache.hadoop.hdfs.protocol.DatanodeID;
 import org.apache.hadoop.hdfs.server.namenode.Namesystem;
-<<<<<<< HEAD
-=======
 import org.apache.hadoop.hdfs.server.protocol.StorageReport;
->>>>>>> fbf12270
 import org.apache.hadoop.util.Daemon;
 import org.apache.hadoop.util.Time;
 
@@ -328,8 +325,6 @@
 
     private int expiredHeartbeats = 0;
 
-    private int expiredHeartbeats = 0;
-
     private void add(final DatanodeDescriptor node) {
       capacityUsed += node.getDfsUsed();
       blockPoolUsed += node.getBlockPoolUsed();
@@ -362,10 +357,5 @@
     private void incrExpiredHeartbeats() {
       expiredHeartbeats++;
     }
-    
-    /** Increment expired heartbeat counter. */
-    private void incrExpiredHeartbeats() {
-      expiredHeartbeats++;
-    }
   }
 }
