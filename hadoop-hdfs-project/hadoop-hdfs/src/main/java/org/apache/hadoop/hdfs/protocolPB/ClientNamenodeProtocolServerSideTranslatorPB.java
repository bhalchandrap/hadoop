--- conflicted
+++ resolved
@@ -1417,7 +1417,6 @@
     return VOID_CHECKACCESS_RESPONSE;
   }
 
-<<<<<<< HEAD
   @Override
   public SetStoragePolicyResponseProto setStoragePolicy(
       RpcController controller, SetStoragePolicyRequestProto request)
@@ -1428,7 +1427,8 @@
       throw new ServiceException(e);
     }
     return VOID_SET_STORAGE_POLICY_RESPONSE;
-=======
+  }
+
   public GetCurrentEditLogTxidResponseProto getCurrentEditLogTxid(RpcController controller,
       GetCurrentEditLogTxidRequestProto req) throws ServiceException {
     try {
@@ -1448,6 +1448,5 @@
     } catch (IOException e) {
       throw new ServiceException(e);
     }
->>>>>>> d9a03e27
   }
 }