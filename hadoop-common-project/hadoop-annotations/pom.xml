--- conflicted
+++ resolved
@@ -20,20 +20,12 @@
   <parent>
     <groupId>org.apache.hadoop</groupId>
     <artifactId>hadoop-project</artifactId>
-<<<<<<< HEAD
-    <version>2.1.0-beta</version>
-=======
     <version>2.1.1-SNAPSHOT</version>
->>>>>>> 3e652edb
     <relativePath>../../hadoop-project</relativePath>
   </parent>
   <groupId>org.apache.hadoop</groupId>
   <artifactId>hadoop-annotations</artifactId>
-<<<<<<< HEAD
-  <version>2.1.0-beta</version>
-=======
   <version>2.1.1-SNAPSHOT</version>
->>>>>>> 3e652edb
   <description>Apache Hadoop Annotations</description>
   <name>Apache Hadoop Annotations</name>
   <packaging>jar</packaging>
