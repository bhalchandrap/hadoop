/*
 * Licensed to the Apache Software Foundation (ASF) under one
 *  or more contributor license agreements.  See the NOTICE file
 *  distributed with this work for additional information
 *  regarding copyright ownership.  The ASF licenses this file
 *  to you under the Apache License, Version 2.0 (the
 *  "License"); you may not use this file except in compliance
 *  with the License.  You may obtain a copy of the License at
 *
 *       http://www.apache.org/licenses/LICENSE-2.0
 *
 *  Unless required by applicable law or agreed to in writing, software
 *  distributed under the License is distributed on an "AS IS" BASIS,
 *  WITHOUT WARRANTIES OR CONDITIONS OF ANY KIND, either express or implied.
 *  See the License for the specific language governing permissions and
 *  limitations under the License.
 */
package org.apache.hadoop.fs.sftp;

import java.io.IOException;
import java.net.URI;
import java.nio.file.Files;
import java.nio.file.attribute.BasicFileAttributes;
import java.util.ArrayList;
import java.util.Arrays;
import java.util.List;

import org.apache.hadoop.conf.Configuration;
import org.apache.hadoop.fs.FSDataInputStream;
import org.apache.hadoop.fs.FSDataOutputStream;
import org.apache.hadoop.fs.FileStatus;
import org.apache.hadoop.fs.FileSystem;
import org.apache.hadoop.fs.LocalFileSystem;
import org.apache.hadoop.fs.Path;
import org.apache.hadoop.test.GenericTestUtils;

import org.apache.sshd.SshServer;
import org.apache.sshd.common.NamedFactory;
import org.apache.sshd.server.Command;
import org.apache.sshd.server.PasswordAuthenticator;
import org.apache.sshd.server.UserAuth;
import org.apache.sshd.server.auth.UserAuthPassword;
import org.apache.sshd.server.keyprovider.SimpleGeneratorHostKeyProvider;
import org.apache.sshd.server.session.ServerSession;
import org.apache.sshd.server.sftp.SftpSubsystem;

import org.junit.AfterClass;
import org.junit.BeforeClass;
import org.junit.Rule;
import org.junit.Test;
import org.junit.rules.TestName;

import static org.apache.hadoop.test.PlatformAssumptions.assumeNotWindows;
import static org.junit.Assert.*;

public class TestSFTPFileSystem {

  private static final String TEST_SFTP_DIR = "testsftp";
  private static final String TEST_ROOT_DIR =
      GenericTestUtils.getTestDir().getAbsolutePath();

  @Rule public TestName name = new TestName();

  private static final String connection = "sftp://user:password@localhost";
  private static Path localDir = null;
  private static FileSystem localFs = null;
  private static FileSystem sftpFs = null;
  private static SshServer sshd = null;
  private static int port;

  private static void startSshdServer() throws IOException {
    sshd = SshServer.setUpDefaultServer();
    // ask OS to assign a port
    sshd.setPort(0);
    sshd.setKeyPairProvider(new SimpleGeneratorHostKeyProvider());

    List<NamedFactory<UserAuth>> userAuthFactories =
        new ArrayList<NamedFactory<UserAuth>>();
    userAuthFactories.add(new UserAuthPassword.Factory());

    sshd.setUserAuthFactories(userAuthFactories);

    sshd.setPasswordAuthenticator(new PasswordAuthenticator() {
      @Override
      public boolean authenticate(String username, String password,
          ServerSession session) {
        if (username.equals("user") && password.equals("password")) {
          return true;
        }
        return false;
      }
    });

    sshd.setSubsystemFactories(
        Arrays.<NamedFactory<Command>>asList(new SftpSubsystem.Factory()));

    sshd.start();
    port = sshd.getPort();
  }

  @BeforeClass
  public static void setUp() throws Exception {
    // skip all tests if running on Windows
    assumeNotWindows();

    startSshdServer();

    Configuration conf = new Configuration();
    conf.setClass("fs.sftp.impl", SFTPFileSystem.class, FileSystem.class);
    conf.setInt("fs.sftp.host.port", port);
    conf.setBoolean("fs.sftp.impl.disable.cache", true);

    localFs = FileSystem.getLocal(conf);
    localDir = localFs.makeQualified(new Path(TEST_ROOT_DIR, TEST_SFTP_DIR));
    if (localFs.exists(localDir)) {
      localFs.delete(localDir, true);
    }
    localFs.mkdirs(localDir);

    sftpFs = FileSystem.get(URI.create(connection), conf);
  }

  @AfterClass
  public static void tearDown() {
    if (localFs != null) {
      try {
        localFs.delete(localDir, true);
        localFs.close();
      } catch (IOException e) {
        // ignore
      }
    }
    if (sftpFs != null) {
      try {
        sftpFs.close();
      } catch (IOException e) {
        // ignore
      }
    }
    if (sshd != null) {
      try {
        sshd.stop(true);
      } catch (InterruptedException e) {
        // ignore
      }
    }
  }

  private static final Path touch(FileSystem fs, String filename)
      throws IOException {
    return touch(fs, filename, null);
  }

  private static final Path touch(FileSystem fs, String filename, byte[] data)
      throws IOException {
    Path lPath = new Path(localDir.toUri().getPath(), filename);
    FSDataOutputStream out = null;
    try {
      out = fs.create(lPath);
      if (data != null) {
        out.write(data);
      }
    } finally {
      if (out != null) {
        out.close();
      }
    }
    return lPath;
  }

  /**
   * Creates a file and deletes it.
   *
   * @throws Exception
   */
  @Test
  public void testCreateFile() throws Exception {
    Path file = touch(sftpFs, name.getMethodName().toLowerCase());
    assertTrue(localFs.exists(file));
    assertTrue(sftpFs.delete(file, false));
    assertFalse(localFs.exists(file));
  }

  /**
   * Checks if a new created file exists.
   *
   * @throws Exception
   */
  @Test
  public void testFileExists() throws Exception {
    Path file = touch(localFs, name.getMethodName().toLowerCase());
    assertTrue(sftpFs.exists(file));
    assertTrue(localFs.exists(file));
    assertTrue(sftpFs.delete(file, false));
    assertFalse(sftpFs.exists(file));
    assertFalse(localFs.exists(file));
  }

  /**
   * Test writing to a file and reading its value.
   *
   * @throws Exception
   */
  @Test
  public void testReadFile() throws Exception {
    byte[] data = "yaks".getBytes();
    Path file = touch(localFs, name.getMethodName().toLowerCase(), data);
    FSDataInputStream is = null;
    try {
      is = sftpFs.open(file);
      byte[] b = new byte[data.length];
      is.read(b);
      assertArrayEquals(data, b);
    } finally {
      if (is != null) {
        is.close();
      }
    }
    assertTrue(sftpFs.delete(file, false));
  }

  /**
   * Test getting the status of a file.
   *
   * @throws Exception
   */
  @Test
  public void testStatFile() throws Exception {
    byte[] data = "yaks".getBytes();
    Path file = touch(localFs, name.getMethodName().toLowerCase(), data);

    FileStatus lstat = localFs.getFileStatus(file);
    FileStatus sstat = sftpFs.getFileStatus(file);
    assertNotNull(sstat);

    assertEquals(lstat.getPath().toUri().getPath(),
                 sstat.getPath().toUri().getPath());
    assertEquals(data.length, sstat.getLen());
    assertEquals(lstat.getLen(), sstat.getLen());
    assertTrue(sftpFs.delete(file, false));
  }

  /**
   * Test deleting a non empty directory.
   *
   * @throws Exception
   */
  @Test(expected=java.io.IOException.class)
  public void testDeleteNonEmptyDir() throws Exception {
    Path file = touch(localFs, name.getMethodName().toLowerCase());
    sftpFs.delete(localDir, false);
  }

  /**
   * Test deleting a file that does not exist.
   *
   * @throws Exception
   */
  @Test
  public void testDeleteNonExistFile() throws Exception {
    Path file = new Path(localDir, name.getMethodName().toLowerCase());
    assertFalse(sftpFs.delete(file, false));
  }

  /**
   * Test renaming a file.
   *
   * @throws Exception
   */
  @Test
  public void testRenameFile() throws Exception {
    byte[] data = "dingos".getBytes();
    Path file1 = touch(localFs, name.getMethodName().toLowerCase() + "1");
    Path file2 = new Path(localDir, name.getMethodName().toLowerCase() + "2");

    assertTrue(sftpFs.rename(file1, file2));

    assertTrue(sftpFs.exists(file2));
    assertFalse(sftpFs.exists(file1));

    assertTrue(localFs.exists(file2));
    assertFalse(localFs.exists(file1));

    assertTrue(sftpFs.delete(file2, false));
  }

  /**
   * Test renaming a file that does not exist.
   *
   * @throws Exception
   */
  @Test(expected=java.io.IOException.class)
  public void testRenameNonExistFile() throws Exception {
    Path file1 = new Path(localDir, name.getMethodName().toLowerCase() + "1");
    Path file2 = new Path(localDir, name.getMethodName().toLowerCase() + "2");
    sftpFs.rename(file1, file2);
  }

  /**
   * Test renaming a file onto an existing file.
   *
   * @throws Exception
   */
  @Test(expected=java.io.IOException.class)
  public void testRenamingFileOntoExistingFile() throws Exception {
    Path file1 = touch(localFs, name.getMethodName().toLowerCase() + "1");
    Path file2 = touch(localFs, name.getMethodName().toLowerCase() + "2");
    sftpFs.rename(file1, file2);
  }

  @Test
  public void testGetAccessTime() throws IOException {
    Path file = touch(localFs, name.getMethodName().toLowerCase());
    LocalFileSystem local = (LocalFileSystem)localFs;
    java.nio.file.Path path = (local).pathToFile(file).toPath();
    long accessTime1 = Files.readAttributes(path, BasicFileAttributes.class)
        .lastAccessTime().toMillis();
<<<<<<< HEAD
=======
    accessTime1 = (accessTime1 / 1000) * 1000;
>>>>>>> 7576a688
    long accessTime2 = sftpFs.getFileStatus(file).getAccessTime();
    assertEquals(accessTime1, accessTime2);
  }

  @Test
  public void testGetModifyTime() throws IOException {
    Path file = touch(localFs, name.getMethodName().toLowerCase() + "1");
    java.io.File localFile = ((LocalFileSystem) localFs).pathToFile(file);
    long modifyTime1 = localFile.lastModified();
    long modifyTime2 = sftpFs.getFileStatus(file).getModificationTime();
    assertEquals(modifyTime1, modifyTime2);
  }

}<|MERGE_RESOLUTION|>--- conflicted
+++ resolved
@@ -315,10 +315,7 @@
     java.nio.file.Path path = (local).pathToFile(file).toPath();
     long accessTime1 = Files.readAttributes(path, BasicFileAttributes.class)
         .lastAccessTime().toMillis();
-<<<<<<< HEAD
-=======
     accessTime1 = (accessTime1 / 1000) * 1000;
->>>>>>> 7576a688
     long accessTime2 = sftpFs.getFileStatus(file).getAccessTime();
     assertEquals(accessTime1, accessTime2);
   }
